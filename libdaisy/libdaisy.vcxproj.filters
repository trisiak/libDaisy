﻿<?xml version="1.0" encoding="utf-8"?>
<Project ToolsVersion="4.0" xmlns="http://schemas.microsoft.com/developer/msbuild/2003">
  <ItemGroup>
    <Filter Include="Source files">
      <UniqueIdentifier>{59aa230b-1660-44b5-87c1-2a6ceee50f14}</UniqueIdentifier>
      <Extensions>cpp;c;cc;cxx;def;odl;idl;hpj;bat;asm;asmx</Extensions>
    </Filter>
    <Filter Include="Header files">
      <UniqueIdentifier>{d151fcc6-34fd-405b-a884-0ef4b26ab0a9}</UniqueIdentifier>
      <Extensions>h;hpp;hxx;hm;inl;inc;xsd</Extensions>
    </Filter>
    <Filter Include="Resource files">
      <UniqueIdentifier>{0db6a33f-ab91-4e48-848e-c20ca67dd253}</UniqueIdentifier>
      <Extensions>rc;ico;cur;bmp;dlg;rc2;rct;bin;rgs;gif;jpg;jpeg;jpe;resx;tiff;tif;png;wav</Extensions>
    </Filter>
    <Filter Include="Source files\Device-specific files">
      <UniqueIdentifier>{dc7152e9-ed42-402a-b255-30fc9227e423}</UniqueIdentifier>
    </Filter>
    <Filter Include="Header files\Device-specific files">
      <UniqueIdentifier>{91fe0048-9069-4aa5-8a1a-a78904333b2d}</UniqueIdentifier>
    </Filter>
    <Filter Include="VisualGDB settings">
      <UniqueIdentifier>{d804b7fb-bc78-40ec-98ce-9bea7733d09b}</UniqueIdentifier>
    </Filter>
    <Filter Include="HAL">
      <UniqueIdentifier>{687872cc-2267-4005-a717-839d536f75d3}</UniqueIdentifier>
    </Filter>
    <Filter Include="CMSIS">
      <UniqueIdentifier>{d09b4563-3bcf-452d-a23a-b147a545005b}</UniqueIdentifier>
    </Filter>
    <Filter Include="USB Middleware">
      <UniqueIdentifier>{23cd5738-10d6-4357-bb0b-f9a24c84f81e}</UniqueIdentifier>
    </Filter>
    <Filter Include="HAL\FATFS">
      <UniqueIdentifier>{fd2e7ec2-53f4-4733-9433-f501b955cc93}</UniqueIdentifier>
    </Filter>
  </ItemGroup>
  <ItemGroup>
    <None Include="stm32.props">
      <Filter>Source files\Device-specific files</Filter>
    </None>
    <ClCompile Include="$(BSP_ROOT)\STM32H7xxxx\StartupFiles\startup_stm32h750xx.c">
      <Filter>Source files\Device-specific files</Filter>
    </ClCompile>
    <None Include="libdaisy-Debug.vgdbsettings">
      <Filter>VisualGDB settings</Filter>
    </None>
    <None Include="libdaisy-Release.vgdbsettings">
      <Filter>VisualGDB settings</Filter>
    </None>
    <None Include="stm32.xml">
      <Filter>VisualGDB settings</Filter>
    </None>
  </ItemGroup>
  <ItemGroup>
    <ClInclude Include="src\daisy.h">
      <Filter>Header files</Filter>
    </ClInclude>
    <ClInclude Include="src\daisy_core.h">
      <Filter>Header files</Filter>
    </ClInclude>
    <ClInclude Include="src\daisy_field.h">
      <Filter>Header files</Filter>
    </ClInclude>
    <ClInclude Include="src\daisy_patch.h">
      <Filter>Header files</Filter>
    </ClInclude>
    <ClInclude Include="src\daisy_petal.h">
      <Filter>Header files</Filter>
    </ClInclude>
    <ClInclude Include="src\daisy_pod.h">
      <Filter>Header files</Filter>
    </ClInclude>
    <ClInclude Include="src\daisy_seed.h">
      <Filter>Header files</Filter>
    </ClInclude>
    <ClInclude Include="src\dev_codec_pcm3060.h">
      <Filter>Header files</Filter>
    </ClInclude>
    <ClInclude Include="src\dev_codec_wm8731.h">
      <Filter>Header files</Filter>
    </ClInclude>
    <ClInclude Include="src\dev_codec_wm8731_frame.h">
      <Filter>Header files</Filter>
    </ClInclude>
    <ClInclude Include="src\dev_flash_IS25LP064A.h">
      <Filter>Header files</Filter>
    </ClInclude>
    <ClInclude Include="src\dev_flash_IS25LP080D.h">
      <Filter>Header files</Filter>
    </ClInclude>
    <ClInclude Include="src\dev_leddriver.h">
      <Filter>Header files</Filter>
    </ClInclude>
    <ClInclude Include="src\dev_sdram.h">
      <Filter>Header files</Filter>
    </ClInclude>
    <ClInclude Include="src\dev_sr_4021.h">
      <Filter>Header files</Filter>
    </ClInclude>
    <ClInclude Include="src\hid_audio.h">
      <Filter>Header files</Filter>
    </ClInclude>
    <ClInclude Include="src\hid_encoder.h">
      <Filter>Header files</Filter>
    </ClInclude>
    <ClInclude Include="src\hid_switch.h">
      <Filter>Header files</Filter>
    </ClInclude>
    <ClInclude Include="src\per_adc.h">
      <Filter>Header files</Filter>
    </ClInclude>
    <ClInclude Include="src\per_dac.h">
      <Filter>Header files</Filter>
    </ClInclude>
    <ClInclude Include="src\per_gpio.h">
      <Filter>Header files</Filter>
    </ClInclude>
    <ClInclude Include="src\per_i2c.h">
      <Filter>Header files</Filter>
    </ClInclude>
    <ClInclude Include="src\per_qspi.h">
      <Filter>Header files</Filter>
    </ClInclude>
    <ClInclude Include="src\per_sai.h">
      <Filter>Header files</Filter>
    </ClInclude>
    <ClInclude Include="src\stm32h7xx_hal_conf.h">
      <Filter>Header files</Filter>
    </ClInclude>
    <ClInclude Include="src\sys_dma.h">
      <Filter>Header files</Filter>
    </ClInclude>
    <ClInclude Include="src\sys_system.h">
      <Filter>Header files</Filter>
    </ClInclude>
    <ClInclude Include="src\hid_ctrl.h">
      <Filter>Header files</Filter>
    </ClInclude>
    <ClInclude Include="src\parameter.h">
      <Filter>Header files</Filter>
    </ClInclude>
    <ClInclude Include="src\per_tim.h">
      <Filter>Header files</Filter>
    </ClInclude>
    <ClInclude Include="src\per_uart.h">
      <Filter>Header files</Filter>
    </ClInclude>
    <ClInclude Include="src\hid_midi.h">
      <Filter>Header files</Filter>
    </ClInclude>
    <ClInclude Include="Drivers\STM32H7xx_HAL_Driver\Inc\stm32_assert_template.h">
      <Filter>HAL</Filter>
    </ClInclude>
    <ClInclude Include="Drivers\STM32H7xx_HAL_Driver\Inc\stm32h7xx_hal.h">
      <Filter>HAL</Filter>
    </ClInclude>
    <ClInclude Include="Drivers\STM32H7xx_HAL_Driver\Inc\stm32h7xx_hal_adc.h">
      <Filter>HAL</Filter>
    </ClInclude>
    <ClInclude Include="Drivers\STM32H7xx_HAL_Driver\Inc\stm32h7xx_hal_adc_ex.h">
      <Filter>HAL</Filter>
    </ClInclude>
    <ClInclude Include="Drivers\STM32H7xx_HAL_Driver\Inc\stm32h7xx_hal_cec.h">
      <Filter>HAL</Filter>
    </ClInclude>
    <ClInclude Include="Drivers\STM32H7xx_HAL_Driver\Inc\stm32h7xx_hal_comp.h">
      <Filter>HAL</Filter>
    </ClInclude>
    <ClInclude Include="Drivers\STM32H7xx_HAL_Driver\Inc\stm32h7xx_hal_conf_template.h">
      <Filter>HAL</Filter>
    </ClInclude>
    <ClInclude Include="Drivers\STM32H7xx_HAL_Driver\Inc\stm32h7xx_hal_cortex.h">
      <Filter>HAL</Filter>
    </ClInclude>
    <ClInclude Include="Drivers\STM32H7xx_HAL_Driver\Inc\stm32h7xx_hal_crc.h">
      <Filter>HAL</Filter>
    </ClInclude>
    <ClInclude Include="Drivers\STM32H7xx_HAL_Driver\Inc\stm32h7xx_hal_crc_ex.h">
      <Filter>HAL</Filter>
    </ClInclude>
    <ClInclude Include="Drivers\STM32H7xx_HAL_Driver\Inc\stm32h7xx_hal_cryp.h">
      <Filter>HAL</Filter>
    </ClInclude>
    <ClInclude Include="Drivers\STM32H7xx_HAL_Driver\Inc\stm32h7xx_hal_cryp_ex.h">
      <Filter>HAL</Filter>
    </ClInclude>
    <ClInclude Include="Drivers\STM32H7xx_HAL_Driver\Inc\stm32h7xx_hal_dac.h">
      <Filter>HAL</Filter>
    </ClInclude>
    <ClInclude Include="Drivers\STM32H7xx_HAL_Driver\Inc\stm32h7xx_hal_dac_ex.h">
      <Filter>HAL</Filter>
    </ClInclude>
    <ClInclude Include="Drivers\STM32H7xx_HAL_Driver\Inc\stm32h7xx_hal_dcmi.h">
      <Filter>HAL</Filter>
    </ClInclude>
    <ClInclude Include="Drivers\STM32H7xx_HAL_Driver\Inc\stm32h7xx_hal_def.h">
      <Filter>HAL</Filter>
    </ClInclude>
    <ClInclude Include="Drivers\STM32H7xx_HAL_Driver\Inc\stm32h7xx_hal_dfsdm.h">
      <Filter>HAL</Filter>
    </ClInclude>
    <ClInclude Include="Drivers\STM32H7xx_HAL_Driver\Inc\stm32h7xx_hal_dma.h">
      <Filter>HAL</Filter>
    </ClInclude>
    <ClInclude Include="Drivers\STM32H7xx_HAL_Driver\Inc\stm32h7xx_hal_dma_ex.h">
      <Filter>HAL</Filter>
    </ClInclude>
    <ClInclude Include="Drivers\STM32H7xx_HAL_Driver\Inc\stm32h7xx_hal_dma2d.h">
      <Filter>HAL</Filter>
    </ClInclude>
    <ClInclude Include="Drivers\STM32H7xx_HAL_Driver\Inc\stm32h7xx_hal_dsi.h">
      <Filter>HAL</Filter>
    </ClInclude>
    <ClInclude Include="Drivers\STM32H7xx_HAL_Driver\Inc\stm32h7xx_hal_eth.h">
      <Filter>HAL</Filter>
    </ClInclude>
    <ClInclude Include="Drivers\STM32H7xx_HAL_Driver\Inc\stm32h7xx_hal_eth_ex.h">
      <Filter>HAL</Filter>
    </ClInclude>
    <ClInclude Include="Drivers\STM32H7xx_HAL_Driver\Inc\stm32h7xx_hal_exti.h">
      <Filter>HAL</Filter>
    </ClInclude>
    <ClInclude Include="Drivers\STM32H7xx_HAL_Driver\Inc\stm32h7xx_hal_fdcan.h">
      <Filter>HAL</Filter>
    </ClInclude>
    <ClInclude Include="Drivers\STM32H7xx_HAL_Driver\Inc\stm32h7xx_hal_flash.h">
      <Filter>HAL</Filter>
    </ClInclude>
    <ClInclude Include="Drivers\STM32H7xx_HAL_Driver\Inc\stm32h7xx_hal_flash_ex.h">
      <Filter>HAL</Filter>
    </ClInclude>
    <ClInclude Include="Drivers\STM32H7xx_HAL_Driver\Inc\stm32h7xx_hal_gpio.h">
      <Filter>HAL</Filter>
    </ClInclude>
    <ClInclude Include="Drivers\STM32H7xx_HAL_Driver\Inc\stm32h7xx_hal_gpio_ex.h">
      <Filter>HAL</Filter>
    </ClInclude>
    <ClInclude Include="Drivers\STM32H7xx_HAL_Driver\Inc\stm32h7xx_hal_hash.h">
      <Filter>HAL</Filter>
    </ClInclude>
    <ClInclude Include="Drivers\STM32H7xx_HAL_Driver\Inc\stm32h7xx_hal_hash_ex.h">
      <Filter>HAL</Filter>
    </ClInclude>
    <ClInclude Include="Drivers\STM32H7xx_HAL_Driver\Inc\stm32h7xx_hal_hcd.h">
      <Filter>HAL</Filter>
    </ClInclude>
    <ClInclude Include="Drivers\STM32H7xx_HAL_Driver\Inc\stm32h7xx_hal_hrtim.h">
      <Filter>HAL</Filter>
    </ClInclude>
    <ClInclude Include="Drivers\STM32H7xx_HAL_Driver\Inc\stm32h7xx_hal_hsem.h">
      <Filter>HAL</Filter>
    </ClInclude>
    <ClInclude Include="Drivers\STM32H7xx_HAL_Driver\Inc\stm32h7xx_hal_i2c.h">
      <Filter>HAL</Filter>
    </ClInclude>
    <ClInclude Include="Drivers\STM32H7xx_HAL_Driver\Inc\stm32h7xx_hal_i2c_ex.h">
      <Filter>HAL</Filter>
    </ClInclude>
    <ClInclude Include="Drivers\STM32H7xx_HAL_Driver\Inc\stm32h7xx_hal_i2s.h">
      <Filter>HAL</Filter>
    </ClInclude>
    <ClInclude Include="Drivers\STM32H7xx_HAL_Driver\Inc\stm32h7xx_hal_i2s_ex.h">
      <Filter>HAL</Filter>
    </ClInclude>
    <ClInclude Include="Drivers\STM32H7xx_HAL_Driver\Inc\stm32h7xx_hal_irda.h">
      <Filter>HAL</Filter>
    </ClInclude>
    <ClInclude Include="Drivers\STM32H7xx_HAL_Driver\Inc\stm32h7xx_hal_irda_ex.h">
      <Filter>HAL</Filter>
    </ClInclude>
    <ClInclude Include="Drivers\STM32H7xx_HAL_Driver\Inc\stm32h7xx_hal_iwdg.h">
      <Filter>HAL</Filter>
    </ClInclude>
    <ClInclude Include="Drivers\STM32H7xx_HAL_Driver\Inc\stm32h7xx_hal_jpeg.h">
      <Filter>HAL</Filter>
    </ClInclude>
    <ClInclude Include="Drivers\STM32H7xx_HAL_Driver\Inc\stm32h7xx_hal_lptim.h">
      <Filter>HAL</Filter>
    </ClInclude>
    <ClInclude Include="Drivers\STM32H7xx_HAL_Driver\Inc\stm32h7xx_hal_ltdc.h">
      <Filter>HAL</Filter>
    </ClInclude>
    <ClInclude Include="Drivers\STM32H7xx_HAL_Driver\Inc\stm32h7xx_hal_ltdc_ex.h">
      <Filter>HAL</Filter>
    </ClInclude>
    <ClInclude Include="Drivers\STM32H7xx_HAL_Driver\Inc\stm32h7xx_hal_mdios.h">
      <Filter>HAL</Filter>
    </ClInclude>
    <ClInclude Include="Drivers\STM32H7xx_HAL_Driver\Inc\stm32h7xx_hal_mdma.h">
      <Filter>HAL</Filter>
    </ClInclude>
    <ClInclude Include="Drivers\STM32H7xx_HAL_Driver\Inc\stm32h7xx_hal_mmc.h">
      <Filter>HAL</Filter>
    </ClInclude>
    <ClInclude Include="Drivers\STM32H7xx_HAL_Driver\Inc\stm32h7xx_hal_mmc_ex.h">
      <Filter>HAL</Filter>
    </ClInclude>
    <ClInclude Include="Drivers\STM32H7xx_HAL_Driver\Inc\stm32h7xx_hal_nand.h">
      <Filter>HAL</Filter>
    </ClInclude>
    <ClInclude Include="Drivers\STM32H7xx_HAL_Driver\Inc\stm32h7xx_hal_nor.h">
      <Filter>HAL</Filter>
    </ClInclude>
    <ClInclude Include="Drivers\STM32H7xx_HAL_Driver\Inc\stm32h7xx_hal_opamp.h">
      <Filter>HAL</Filter>
    </ClInclude>
    <ClInclude Include="Drivers\STM32H7xx_HAL_Driver\Inc\stm32h7xx_hal_opamp_ex.h">
      <Filter>HAL</Filter>
    </ClInclude>
    <ClInclude Include="Drivers\STM32H7xx_HAL_Driver\Inc\stm32h7xx_hal_pcd.h">
      <Filter>HAL</Filter>
    </ClInclude>
    <ClInclude Include="Drivers\STM32H7xx_HAL_Driver\Inc\stm32h7xx_hal_pcd_ex.h">
      <Filter>HAL</Filter>
    </ClInclude>
    <ClInclude Include="Drivers\STM32H7xx_HAL_Driver\Inc\stm32h7xx_hal_pwr.h">
      <Filter>HAL</Filter>
    </ClInclude>
    <ClInclude Include="Drivers\STM32H7xx_HAL_Driver\Inc\stm32h7xx_hal_pwr_ex.h">
      <Filter>HAL</Filter>
    </ClInclude>
    <ClInclude Include="Drivers\STM32H7xx_HAL_Driver\Inc\stm32h7xx_hal_qspi.h">
      <Filter>HAL</Filter>
    </ClInclude>
    <ClInclude Include="Drivers\STM32H7xx_HAL_Driver\Inc\stm32h7xx_hal_ramecc.h">
      <Filter>HAL</Filter>
    </ClInclude>
    <ClInclude Include="Drivers\STM32H7xx_HAL_Driver\Inc\stm32h7xx_hal_rcc.h">
      <Filter>HAL</Filter>
    </ClInclude>
    <ClInclude Include="Drivers\STM32H7xx_HAL_Driver\Inc\stm32h7xx_hal_rcc_ex.h">
      <Filter>HAL</Filter>
    </ClInclude>
    <ClInclude Include="Drivers\STM32H7xx_HAL_Driver\Inc\stm32h7xx_hal_rng.h">
      <Filter>HAL</Filter>
    </ClInclude>
    <ClInclude Include="Drivers\STM32H7xx_HAL_Driver\Inc\stm32h7xx_hal_rtc.h">
      <Filter>HAL</Filter>
    </ClInclude>
    <ClInclude Include="Drivers\STM32H7xx_HAL_Driver\Inc\stm32h7xx_hal_rtc_ex.h">
      <Filter>HAL</Filter>
    </ClInclude>
    <ClInclude Include="Drivers\STM32H7xx_HAL_Driver\Inc\stm32h7xx_hal_sai.h">
      <Filter>HAL</Filter>
    </ClInclude>
    <ClInclude Include="Drivers\STM32H7xx_HAL_Driver\Inc\stm32h7xx_hal_sai_ex.h">
      <Filter>HAL</Filter>
    </ClInclude>
    <ClInclude Include="Drivers\STM32H7xx_HAL_Driver\Inc\stm32h7xx_hal_sd.h">
      <Filter>HAL</Filter>
    </ClInclude>
    <ClInclude Include="Drivers\STM32H7xx_HAL_Driver\Inc\stm32h7xx_hal_sd_ex.h">
      <Filter>HAL</Filter>
    </ClInclude>
    <ClInclude Include="Drivers\STM32H7xx_HAL_Driver\Inc\stm32h7xx_hal_sdram.h">
      <Filter>HAL</Filter>
    </ClInclude>
    <ClInclude Include="Drivers\STM32H7xx_HAL_Driver\Inc\stm32h7xx_hal_smartcard.h">
      <Filter>HAL</Filter>
    </ClInclude>
    <ClInclude Include="Drivers\STM32H7xx_HAL_Driver\Inc\stm32h7xx_hal_smartcard_ex.h">
      <Filter>HAL</Filter>
    </ClInclude>
    <ClInclude Include="Drivers\STM32H7xx_HAL_Driver\Inc\stm32h7xx_hal_smbus.h">
      <Filter>HAL</Filter>
    </ClInclude>
    <ClInclude Include="Drivers\STM32H7xx_HAL_Driver\Inc\stm32h7xx_hal_spdifrx.h">
      <Filter>HAL</Filter>
    </ClInclude>
    <ClInclude Include="Drivers\STM32H7xx_HAL_Driver\Inc\stm32h7xx_hal_spi.h">
      <Filter>HAL</Filter>
    </ClInclude>
    <ClInclude Include="Drivers\STM32H7xx_HAL_Driver\Inc\stm32h7xx_hal_spi_ex.h">
      <Filter>HAL</Filter>
    </ClInclude>
    <ClInclude Include="Drivers\STM32H7xx_HAL_Driver\Inc\stm32h7xx_hal_sram.h">
      <Filter>HAL</Filter>
    </ClInclude>
    <ClInclude Include="Drivers\STM32H7xx_HAL_Driver\Inc\stm32h7xx_hal_swpmi.h">
      <Filter>HAL</Filter>
    </ClInclude>
    <ClInclude Include="Drivers\STM32H7xx_HAL_Driver\Inc\stm32h7xx_hal_tim.h">
      <Filter>HAL</Filter>
    </ClInclude>
    <ClInclude Include="Drivers\STM32H7xx_HAL_Driver\Inc\stm32h7xx_hal_tim_ex.h">
      <Filter>HAL</Filter>
    </ClInclude>
    <ClInclude Include="Drivers\STM32H7xx_HAL_Driver\Inc\stm32h7xx_hal_uart.h">
      <Filter>HAL</Filter>
    </ClInclude>
    <ClInclude Include="Drivers\STM32H7xx_HAL_Driver\Inc\stm32h7xx_hal_uart_ex.h">
      <Filter>HAL</Filter>
    </ClInclude>
    <ClInclude Include="Drivers\STM32H7xx_HAL_Driver\Inc\stm32h7xx_hal_usart.h">
      <Filter>HAL</Filter>
    </ClInclude>
    <ClInclude Include="Drivers\STM32H7xx_HAL_Driver\Inc\stm32h7xx_hal_usart_ex.h">
      <Filter>HAL</Filter>
    </ClInclude>
    <ClInclude Include="Drivers\STM32H7xx_HAL_Driver\Inc\stm32h7xx_hal_wwdg.h">
      <Filter>HAL</Filter>
    </ClInclude>
    <ClInclude Include="Drivers\STM32H7xx_HAL_Driver\Inc\stm32h7xx_ll_adc.h">
      <Filter>HAL</Filter>
    </ClInclude>
    <ClInclude Include="Drivers\STM32H7xx_HAL_Driver\Inc\stm32h7xx_ll_bdma.h">
      <Filter>HAL</Filter>
    </ClInclude>
    <ClInclude Include="Drivers\STM32H7xx_HAL_Driver\Inc\stm32h7xx_ll_bus.h">
      <Filter>HAL</Filter>
    </ClInclude>
    <ClInclude Include="Drivers\STM32H7xx_HAL_Driver\Inc\stm32h7xx_ll_comp.h">
      <Filter>HAL</Filter>
    </ClInclude>
    <ClInclude Include="Drivers\STM32H7xx_HAL_Driver\Inc\stm32h7xx_ll_cortex.h">
      <Filter>HAL</Filter>
    </ClInclude>
    <ClInclude Include="Drivers\STM32H7xx_HAL_Driver\Inc\stm32h7xx_ll_crc.h">
      <Filter>HAL</Filter>
    </ClInclude>
    <ClInclude Include="Drivers\STM32H7xx_HAL_Driver\Inc\stm32h7xx_ll_dac.h">
      <Filter>HAL</Filter>
    </ClInclude>
    <ClInclude Include="Drivers\STM32H7xx_HAL_Driver\Inc\stm32h7xx_ll_delayblock.h">
      <Filter>HAL</Filter>
    </ClInclude>
    <ClInclude Include="Drivers\STM32H7xx_HAL_Driver\Inc\stm32h7xx_ll_dma.h">
      <Filter>HAL</Filter>
    </ClInclude>
    <ClInclude Include="Drivers\STM32H7xx_HAL_Driver\Inc\stm32h7xx_ll_dma2d.h">
      <Filter>HAL</Filter>
    </ClInclude>
    <ClInclude Include="Drivers\STM32H7xx_HAL_Driver\Inc\stm32h7xx_ll_dmamux.h">
      <Filter>HAL</Filter>
    </ClInclude>
    <ClInclude Include="Drivers\STM32H7xx_HAL_Driver\Inc\stm32h7xx_ll_exti.h">
      <Filter>HAL</Filter>
    </ClInclude>
    <ClInclude Include="Drivers\STM32H7xx_HAL_Driver\Inc\stm32h7xx_ll_fmc.h">
      <Filter>HAL</Filter>
    </ClInclude>
    <ClInclude Include="Drivers\STM32H7xx_HAL_Driver\Inc\stm32h7xx_ll_gpio.h">
      <Filter>HAL</Filter>
    </ClInclude>
    <ClInclude Include="Drivers\STM32H7xx_HAL_Driver\Inc\stm32h7xx_ll_hrtim.h">
      <Filter>HAL</Filter>
    </ClInclude>
    <ClInclude Include="Drivers\STM32H7xx_HAL_Driver\Inc\stm32h7xx_ll_hsem.h">
      <Filter>HAL</Filter>
    </ClInclude>
    <ClInclude Include="Drivers\STM32H7xx_HAL_Driver\Inc\stm32h7xx_ll_i2c.h">
      <Filter>HAL</Filter>
    </ClInclude>
    <ClInclude Include="Drivers\STM32H7xx_HAL_Driver\Inc\stm32h7xx_ll_iwdg.h">
      <Filter>HAL</Filter>
    </ClInclude>
    <ClInclude Include="Drivers\STM32H7xx_HAL_Driver\Inc\stm32h7xx_ll_lptim.h">
      <Filter>HAL</Filter>
    </ClInclude>
    <ClInclude Include="Drivers\STM32H7xx_HAL_Driver\Inc\stm32h7xx_ll_lpuart.h">
      <Filter>HAL</Filter>
    </ClInclude>
    <ClInclude Include="Drivers\STM32H7xx_HAL_Driver\Inc\stm32h7xx_ll_mdma.h">
      <Filter>HAL</Filter>
    </ClInclude>
    <ClInclude Include="Drivers\STM32H7xx_HAL_Driver\Inc\stm32h7xx_ll_opamp.h">
      <Filter>HAL</Filter>
    </ClInclude>
    <ClInclude Include="Drivers\STM32H7xx_HAL_Driver\Inc\stm32h7xx_ll_pwr.h">
      <Filter>HAL</Filter>
    </ClInclude>
    <ClInclude Include="Drivers\STM32H7xx_HAL_Driver\Inc\stm32h7xx_ll_rcc.h">
      <Filter>HAL</Filter>
    </ClInclude>
    <ClInclude Include="Drivers\STM32H7xx_HAL_Driver\Inc\stm32h7xx_ll_rng.h">
      <Filter>HAL</Filter>
    </ClInclude>
    <ClInclude Include="Drivers\STM32H7xx_HAL_Driver\Inc\stm32h7xx_ll_rtc.h">
      <Filter>HAL</Filter>
    </ClInclude>
    <ClInclude Include="Drivers\STM32H7xx_HAL_Driver\Inc\stm32h7xx_ll_sdmmc.h">
      <Filter>HAL</Filter>
    </ClInclude>
    <ClInclude Include="Drivers\STM32H7xx_HAL_Driver\Inc\stm32h7xx_ll_spi.h">
      <Filter>HAL</Filter>
    </ClInclude>
    <ClInclude Include="Drivers\STM32H7xx_HAL_Driver\Inc\stm32h7xx_ll_swpmi.h">
      <Filter>HAL</Filter>
    </ClInclude>
    <ClInclude Include="Drivers\STM32H7xx_HAL_Driver\Inc\stm32h7xx_ll_system.h">
      <Filter>HAL</Filter>
    </ClInclude>
    <ClInclude Include="Drivers\STM32H7xx_HAL_Driver\Inc\stm32h7xx_ll_tim.h">
      <Filter>HAL</Filter>
    </ClInclude>
    <ClInclude Include="Drivers\STM32H7xx_HAL_Driver\Inc\stm32h7xx_ll_usart.h">
      <Filter>HAL</Filter>
    </ClInclude>
    <ClInclude Include="Drivers\STM32H7xx_HAL_Driver\Inc\stm32h7xx_ll_usb.h">
      <Filter>HAL</Filter>
    </ClInclude>
    <ClInclude Include="Drivers\STM32H7xx_HAL_Driver\Inc\stm32h7xx_ll_utils.h">
      <Filter>HAL</Filter>
    </ClInclude>
    <ClInclude Include="Drivers\STM32H7xx_HAL_Driver\Inc\stm32h7xx_ll_wwdg.h">
      <Filter>HAL</Filter>
    </ClInclude>
    <ClInclude Include="Drivers\STM32H7xx_HAL_Driver\Inc\Legacy\stm32_hal_legacy.h">
      <Filter>HAL</Filter>
    </ClInclude>
    <ClInclude Include="Drivers\CMSIS\Device\ST\STM32H7xx\Include\stm32h750xx.h">
      <Filter>CMSIS</Filter>
    </ClInclude>
    <ClInclude Include="Drivers\CMSIS\Device\ST\STM32H7xx\Include\system_stm32h7xx.h">
      <Filter>CMSIS</Filter>
    </ClInclude>
    <ClInclude Include="Drivers\CMSIS\Include\cmsis_armcc.h">
      <Filter>CMSIS</Filter>
    </ClInclude>
    <ClInclude Include="Drivers\CMSIS\Include\cmsis_armclang.h">
      <Filter>CMSIS</Filter>
    </ClInclude>
    <ClInclude Include="Drivers\CMSIS\Include\cmsis_compiler.h">
      <Filter>CMSIS</Filter>
    </ClInclude>
    <ClInclude Include="Drivers\CMSIS\Include\cmsis_gcc.h">
      <Filter>CMSIS</Filter>
    </ClInclude>
    <ClInclude Include="Drivers\CMSIS\Include\core_armv8mbl.h">
      <Filter>CMSIS</Filter>
    </ClInclude>
    <ClInclude Include="Drivers\CMSIS\Include\core_armv8mml.h">
      <Filter>CMSIS</Filter>
    </ClInclude>
    <ClInclude Include="Drivers\CMSIS\Include\core_cm0.h">
      <Filter>CMSIS</Filter>
    </ClInclude>
    <ClInclude Include="Drivers\CMSIS\Include\core_cm0plus.h">
      <Filter>CMSIS</Filter>
    </ClInclude>
    <ClInclude Include="Drivers\CMSIS\Include\core_cm3.h">
      <Filter>CMSIS</Filter>
    </ClInclude>
    <ClInclude Include="Drivers\CMSIS\Include\core_cm4.h">
      <Filter>CMSIS</Filter>
    </ClInclude>
    <ClInclude Include="Drivers\CMSIS\Include\core_cm7.h">
      <Filter>CMSIS</Filter>
    </ClInclude>
    <ClInclude Include="Drivers\CMSIS\Include\core_cm23.h">
      <Filter>CMSIS</Filter>
    </ClInclude>
    <ClInclude Include="Drivers\CMSIS\Include\core_cm33.h">
      <Filter>CMSIS</Filter>
    </ClInclude>
    <ClInclude Include="Drivers\CMSIS\Include\core_sc000.h">
      <Filter>CMSIS</Filter>
    </ClInclude>
    <ClInclude Include="Drivers\CMSIS\Include\core_sc300.h">
      <Filter>CMSIS</Filter>
    </ClInclude>
    <ClInclude Include="Drivers\CMSIS\Include\tz_context.h">
      <Filter>CMSIS</Filter>
    </ClInclude>
    <ClInclude Include="src\util_hal_map.h">
      <Filter>Header files</Filter>
    </ClInclude>
    <ClInclude Include="src\util_ringbuffer.h">
      <Filter>Header files</Filter>
    </ClInclude>
    <ClInclude Include="Middlewares\ST\STM32_USB_Device_Library\Core\Inc\usbd_core.h">
      <Filter>USB Middleware</Filter>
    </ClInclude>
    <ClInclude Include="Middlewares\ST\STM32_USB_Device_Library\Core\Inc\usbd_ctlreq.h">
      <Filter>USB Middleware</Filter>
    </ClInclude>
    <ClInclude Include="Middlewares\ST\STM32_USB_Device_Library\Core\Inc\usbd_def.h">
      <Filter>USB Middleware</Filter>
    </ClInclude>
    <ClInclude Include="Middlewares\ST\STM32_USB_Device_Library\Core\Inc\usbd_ioreq.h">
      <Filter>USB Middleware</Filter>
    </ClInclude>
    <ClInclude Include="src\usbd_cdc_if.h">
      <Filter>Header files</Filter>
    </ClInclude>
    <ClInclude Include="src\usbd_conf.h">
      <Filter>Header files</Filter>
    </ClInclude>
    <ClInclude Include="src\usbd_desc.h">
      <Filter>Header files</Filter>
    </ClInclude>
    <ClInclude Include="src\hid_usb.h">
      <Filter>Header files</Filter>
    </ClInclude>
    <ClInclude Include="Middlewares\ST\STM32_USB_Device_Library\Class\CDC\Inc\usbd_cdc.h">
      <Filter>USB Middleware</Filter>
    </ClInclude>
<<<<<<< HEAD
    <ClInclude Include="src\per_sdmmc.h">
      <Filter>Header files</Filter>
    </ClInclude>
    <ClInclude Include="Middlewares\Third_Party\FatFs\src\diskio.h">
      <Filter>HAL\FATFS</Filter>
    </ClInclude>
    <ClInclude Include="Middlewares\Third_Party\FatFs\src\ff.h">
      <Filter>HAL\FATFS</Filter>
    </ClInclude>
    <ClInclude Include="Middlewares\Third_Party\FatFs\src\ff_gen_drv.h">
      <Filter>HAL\FATFS</Filter>
    </ClInclude>
    <ClInclude Include="Middlewares\Third_Party\FatFs\src\integer.h">
      <Filter>HAL\FATFS</Filter>
    </ClInclude>
    <ClInclude Include="src\ffconf.h">
      <Filter>Header files</Filter>
    </ClInclude>
    <ClInclude Include="src\util_sd_diskio.h">
      <Filter>Header files</Filter>
    </ClInclude>
    <ClInclude Include="src\util_bsp_sd_diskio.h">
=======
    <ClInclude Include="src\per_spi.h">
      <Filter>Header files</Filter>
    </ClInclude>
    <ClInclude Include="src\hid_oled_display.h">
      <Filter>Header files</Filter>
    </ClInclude>
    <ClInclude Include="src\util_oled_fonts.h">
>>>>>>> 2552720d
      <Filter>Header files</Filter>
    </ClInclude>
  </ItemGroup>
  <ItemGroup>
    <ClCompile Include="src\dev_codec_pcm3060.c">
      <Filter>Source files</Filter>
    </ClCompile>
    <ClCompile Include="src\dev_codec_wm8731.c">
      <Filter>Source files</Filter>
    </ClCompile>
    <ClCompile Include="src\dev_leddriver.c">
      <Filter>Source files</Filter>
    </ClCompile>
    <ClCompile Include="src\dev_sdram.c">
      <Filter>Source files</Filter>
    </ClCompile>
    <ClCompile Include="src\dev_sr_4021.c">
      <Filter>Source files</Filter>
    </ClCompile>
    <ClCompile Include="src\hid_audio.c">
      <Filter>Source files</Filter>
    </ClCompile>
    <ClCompile Include="src\per_adc.c">
      <Filter>Source files</Filter>
    </ClCompile>
    <ClCompile Include="src\per_dac.c">
      <Filter>Source files</Filter>
    </ClCompile>
    <ClCompile Include="src\per_gpio.c">
      <Filter>Source files</Filter>
    </ClCompile>
    <ClCompile Include="src\per_i2c.c">
      <Filter>Source files</Filter>
    </ClCompile>
    <ClCompile Include="src\per_qspi.c">
      <Filter>Source files</Filter>
    </ClCompile>
    <ClCompile Include="src\per_sai.c">
      <Filter>Source files</Filter>
    </ClCompile>
    <ClCompile Include="src\sys_dma.c">
      <Filter>Source files</Filter>
    </ClCompile>
    <ClCompile Include="src\sys_system.c">
      <Filter>Source files</Filter>
    </ClCompile>
    <ClCompile Include="src\system_stm32h7xx.c">
      <Filter>Source files</Filter>
    </ClCompile>
    <ClCompile Include="src\hid_ctrl.cpp">
      <Filter>Source files</Filter>
    </ClCompile>
    <ClCompile Include="src\per_tim.c">
      <Filter>Source files</Filter>
    </ClCompile>
    <ClCompile Include="src\daisy_patch.cpp">
      <Filter>Source files</Filter>
    </ClCompile>
    <ClCompile Include="src\hid_switch.cpp">
      <Filter>Source files</Filter>
    </ClCompile>
    <ClCompile Include="src\hid_encoder.cpp">
      <Filter>Source files</Filter>
    </ClCompile>
    <ClCompile Include="src\per_uart.cpp">
      <Filter>Source files</Filter>
    </ClCompile>
    <ClCompile Include="src\hid_midi.cpp">
      <Filter>Source files</Filter>
    </ClCompile>
    <ClCompile Include="Drivers\STM32H7xx_HAL_Driver\Src\stm32h7xx_hal.c">
      <Filter>HAL</Filter>
    </ClCompile>
    <ClCompile Include="Drivers\STM32H7xx_HAL_Driver\Src\stm32h7xx_hal_adc.c">
      <Filter>HAL</Filter>
    </ClCompile>
    <ClCompile Include="Drivers\STM32H7xx_HAL_Driver\Src\stm32h7xx_hal_adc_ex.c">
      <Filter>HAL</Filter>
    </ClCompile>
    <ClCompile Include="Drivers\STM32H7xx_HAL_Driver\Src\stm32h7xx_hal_cec.c">
      <Filter>HAL</Filter>
    </ClCompile>
    <ClCompile Include="Drivers\STM32H7xx_HAL_Driver\Src\stm32h7xx_hal_comp.c">
      <Filter>HAL</Filter>
    </ClCompile>
    <ClCompile Include="Drivers\STM32H7xx_HAL_Driver\Src\stm32h7xx_hal_cortex.c">
      <Filter>HAL</Filter>
    </ClCompile>
    <ClCompile Include="Drivers\STM32H7xx_HAL_Driver\Src\stm32h7xx_hal_crc.c">
      <Filter>HAL</Filter>
    </ClCompile>
    <ClCompile Include="Drivers\STM32H7xx_HAL_Driver\Src\stm32h7xx_hal_crc_ex.c">
      <Filter>HAL</Filter>
    </ClCompile>
    <ClCompile Include="Drivers\STM32H7xx_HAL_Driver\Src\stm32h7xx_hal_cryp.c">
      <Filter>HAL</Filter>
    </ClCompile>
    <ClCompile Include="Drivers\STM32H7xx_HAL_Driver\Src\stm32h7xx_hal_cryp_ex.c">
      <Filter>HAL</Filter>
    </ClCompile>
    <ClCompile Include="Drivers\STM32H7xx_HAL_Driver\Src\stm32h7xx_hal_dac.c">
      <Filter>HAL</Filter>
    </ClCompile>
    <ClCompile Include="Drivers\STM32H7xx_HAL_Driver\Src\stm32h7xx_hal_dac_ex.c">
      <Filter>HAL</Filter>
    </ClCompile>
    <ClCompile Include="Drivers\STM32H7xx_HAL_Driver\Src\stm32h7xx_hal_dcmi.c">
      <Filter>HAL</Filter>
    </ClCompile>
    <ClCompile Include="Drivers\STM32H7xx_HAL_Driver\Src\stm32h7xx_hal_dfsdm.c">
      <Filter>HAL</Filter>
    </ClCompile>
    <ClCompile Include="Drivers\STM32H7xx_HAL_Driver\Src\stm32h7xx_hal_dma.c">
      <Filter>HAL</Filter>
    </ClCompile>
    <ClCompile Include="Drivers\STM32H7xx_HAL_Driver\Src\stm32h7xx_hal_dma_ex.c">
      <Filter>HAL</Filter>
    </ClCompile>
    <ClCompile Include="Drivers\STM32H7xx_HAL_Driver\Src\stm32h7xx_hal_dma2d.c">
      <Filter>HAL</Filter>
    </ClCompile>
    <ClCompile Include="Drivers\STM32H7xx_HAL_Driver\Src\stm32h7xx_hal_dsi.c">
      <Filter>HAL</Filter>
    </ClCompile>
    <ClCompile Include="Drivers\STM32H7xx_HAL_Driver\Src\stm32h7xx_hal_eth.c">
      <Filter>HAL</Filter>
    </ClCompile>
    <ClCompile Include="Drivers\STM32H7xx_HAL_Driver\Src\stm32h7xx_hal_eth_ex.c">
      <Filter>HAL</Filter>
    </ClCompile>
    <ClCompile Include="Drivers\STM32H7xx_HAL_Driver\Src\stm32h7xx_hal_exti.c">
      <Filter>HAL</Filter>
    </ClCompile>
    <ClCompile Include="Drivers\STM32H7xx_HAL_Driver\Src\stm32h7xx_hal_fdcan.c">
      <Filter>HAL</Filter>
    </ClCompile>
    <ClCompile Include="Drivers\STM32H7xx_HAL_Driver\Src\stm32h7xx_hal_flash.c">
      <Filter>HAL</Filter>
    </ClCompile>
    <ClCompile Include="Drivers\STM32H7xx_HAL_Driver\Src\stm32h7xx_hal_flash_ex.c">
      <Filter>HAL</Filter>
    </ClCompile>
    <ClCompile Include="Drivers\STM32H7xx_HAL_Driver\Src\stm32h7xx_hal_gpio.c">
      <Filter>HAL</Filter>
    </ClCompile>
    <ClCompile Include="Drivers\STM32H7xx_HAL_Driver\Src\stm32h7xx_hal_hash.c">
      <Filter>HAL</Filter>
    </ClCompile>
    <ClCompile Include="Drivers\STM32H7xx_HAL_Driver\Src\stm32h7xx_hal_hash_ex.c">
      <Filter>HAL</Filter>
    </ClCompile>
    <ClCompile Include="Drivers\STM32H7xx_HAL_Driver\Src\stm32h7xx_hal_hcd.c">
      <Filter>HAL</Filter>
    </ClCompile>
    <ClCompile Include="Drivers\STM32H7xx_HAL_Driver\Src\stm32h7xx_hal_hrtim.c">
      <Filter>HAL</Filter>
    </ClCompile>
    <ClCompile Include="Drivers\STM32H7xx_HAL_Driver\Src\stm32h7xx_hal_hsem.c">
      <Filter>HAL</Filter>
    </ClCompile>
    <ClCompile Include="Drivers\STM32H7xx_HAL_Driver\Src\stm32h7xx_hal_i2c.c">
      <Filter>HAL</Filter>
    </ClCompile>
    <ClCompile Include="Drivers\STM32H7xx_HAL_Driver\Src\stm32h7xx_hal_i2c_ex.c">
      <Filter>HAL</Filter>
    </ClCompile>
    <ClCompile Include="Drivers\STM32H7xx_HAL_Driver\Src\stm32h7xx_hal_i2s.c">
      <Filter>HAL</Filter>
    </ClCompile>
    <ClCompile Include="Drivers\STM32H7xx_HAL_Driver\Src\stm32h7xx_hal_i2s_ex.c">
      <Filter>HAL</Filter>
    </ClCompile>
    <ClCompile Include="Drivers\STM32H7xx_HAL_Driver\Src\stm32h7xx_hal_irda.c">
      <Filter>HAL</Filter>
    </ClCompile>
    <ClCompile Include="Drivers\STM32H7xx_HAL_Driver\Src\stm32h7xx_hal_iwdg.c">
      <Filter>HAL</Filter>
    </ClCompile>
    <ClCompile Include="Drivers\STM32H7xx_HAL_Driver\Src\stm32h7xx_hal_jpeg.c">
      <Filter>HAL</Filter>
    </ClCompile>
    <ClCompile Include="Drivers\STM32H7xx_HAL_Driver\Src\stm32h7xx_hal_lptim.c">
      <Filter>HAL</Filter>
    </ClCompile>
    <ClCompile Include="Drivers\STM32H7xx_HAL_Driver\Src\stm32h7xx_hal_ltdc.c">
      <Filter>HAL</Filter>
    </ClCompile>
    <ClCompile Include="Drivers\STM32H7xx_HAL_Driver\Src\stm32h7xx_hal_ltdc_ex.c">
      <Filter>HAL</Filter>
    </ClCompile>
    <ClCompile Include="Drivers\STM32H7xx_HAL_Driver\Src\stm32h7xx_hal_mdios.c">
      <Filter>HAL</Filter>
    </ClCompile>
    <ClCompile Include="Drivers\STM32H7xx_HAL_Driver\Src\stm32h7xx_hal_mdma.c">
      <Filter>HAL</Filter>
    </ClCompile>
    <ClCompile Include="Drivers\STM32H7xx_HAL_Driver\Src\stm32h7xx_hal_mmc.c">
      <Filter>HAL</Filter>
    </ClCompile>
    <ClCompile Include="Drivers\STM32H7xx_HAL_Driver\Src\stm32h7xx_hal_mmc_ex.c">
      <Filter>HAL</Filter>
    </ClCompile>
    <ClCompile Include="Drivers\STM32H7xx_HAL_Driver\Src\stm32h7xx_hal_msp_template.c">
      <Filter>HAL</Filter>
    </ClCompile>
    <ClCompile Include="Drivers\STM32H7xx_HAL_Driver\Src\stm32h7xx_hal_nand.c">
      <Filter>HAL</Filter>
    </ClCompile>
    <ClCompile Include="Drivers\STM32H7xx_HAL_Driver\Src\stm32h7xx_hal_nor.c">
      <Filter>HAL</Filter>
    </ClCompile>
    <ClCompile Include="Drivers\STM32H7xx_HAL_Driver\Src\stm32h7xx_hal_opamp.c">
      <Filter>HAL</Filter>
    </ClCompile>
    <ClCompile Include="Drivers\STM32H7xx_HAL_Driver\Src\stm32h7xx_hal_opamp_ex.c">
      <Filter>HAL</Filter>
    </ClCompile>
    <ClCompile Include="Drivers\STM32H7xx_HAL_Driver\Src\stm32h7xx_hal_pcd.c">
      <Filter>HAL</Filter>
    </ClCompile>
    <ClCompile Include="Drivers\STM32H7xx_HAL_Driver\Src\stm32h7xx_hal_pcd_ex.c">
      <Filter>HAL</Filter>
    </ClCompile>
    <ClCompile Include="Drivers\STM32H7xx_HAL_Driver\Src\stm32h7xx_hal_pwr.c">
      <Filter>HAL</Filter>
    </ClCompile>
    <ClCompile Include="Drivers\STM32H7xx_HAL_Driver\Src\stm32h7xx_hal_pwr_ex.c">
      <Filter>HAL</Filter>
    </ClCompile>
    <ClCompile Include="Drivers\STM32H7xx_HAL_Driver\Src\stm32h7xx_hal_qspi.c">
      <Filter>HAL</Filter>
    </ClCompile>
    <ClCompile Include="Drivers\STM32H7xx_HAL_Driver\Src\stm32h7xx_hal_ramecc.c">
      <Filter>HAL</Filter>
    </ClCompile>
    <ClCompile Include="Drivers\STM32H7xx_HAL_Driver\Src\stm32h7xx_hal_rcc.c">
      <Filter>HAL</Filter>
    </ClCompile>
    <ClCompile Include="Drivers\STM32H7xx_HAL_Driver\Src\stm32h7xx_hal_rcc_ex.c">
      <Filter>HAL</Filter>
    </ClCompile>
    <ClCompile Include="Drivers\STM32H7xx_HAL_Driver\Src\stm32h7xx_hal_rng.c">
      <Filter>HAL</Filter>
    </ClCompile>
    <ClCompile Include="Drivers\STM32H7xx_HAL_Driver\Src\stm32h7xx_hal_rtc.c">
      <Filter>HAL</Filter>
    </ClCompile>
    <ClCompile Include="Drivers\STM32H7xx_HAL_Driver\Src\stm32h7xx_hal_rtc_ex.c">
      <Filter>HAL</Filter>
    </ClCompile>
    <ClCompile Include="Drivers\STM32H7xx_HAL_Driver\Src\stm32h7xx_hal_sai.c">
      <Filter>HAL</Filter>
    </ClCompile>
    <ClCompile Include="Drivers\STM32H7xx_HAL_Driver\Src\stm32h7xx_hal_sai_ex.c">
      <Filter>HAL</Filter>
    </ClCompile>
    <ClCompile Include="Drivers\STM32H7xx_HAL_Driver\Src\stm32h7xx_hal_sd.c">
      <Filter>HAL</Filter>
    </ClCompile>
    <ClCompile Include="Drivers\STM32H7xx_HAL_Driver\Src\stm32h7xx_hal_sd_ex.c">
      <Filter>HAL</Filter>
    </ClCompile>
    <ClCompile Include="Drivers\STM32H7xx_HAL_Driver\Src\stm32h7xx_hal_sdram.c">
      <Filter>HAL</Filter>
    </ClCompile>
    <ClCompile Include="Drivers\STM32H7xx_HAL_Driver\Src\stm32h7xx_hal_smartcard.c">
      <Filter>HAL</Filter>
    </ClCompile>
    <ClCompile Include="Drivers\STM32H7xx_HAL_Driver\Src\stm32h7xx_hal_smartcard_ex.c">
      <Filter>HAL</Filter>
    </ClCompile>
    <ClCompile Include="Drivers\STM32H7xx_HAL_Driver\Src\stm32h7xx_hal_smbus.c">
      <Filter>HAL</Filter>
    </ClCompile>
    <ClCompile Include="Drivers\STM32H7xx_HAL_Driver\Src\stm32h7xx_hal_spdifrx.c">
      <Filter>HAL</Filter>
    </ClCompile>
    <ClCompile Include="Drivers\STM32H7xx_HAL_Driver\Src\stm32h7xx_hal_spi.c">
      <Filter>HAL</Filter>
    </ClCompile>
    <ClCompile Include="Drivers\STM32H7xx_HAL_Driver\Src\stm32h7xx_hal_spi_ex.c">
      <Filter>HAL</Filter>
    </ClCompile>
    <ClCompile Include="Drivers\STM32H7xx_HAL_Driver\Src\stm32h7xx_hal_sram.c">
      <Filter>HAL</Filter>
    </ClCompile>
    <ClCompile Include="Drivers\STM32H7xx_HAL_Driver\Src\stm32h7xx_hal_swpmi.c">
      <Filter>HAL</Filter>
    </ClCompile>
    <ClCompile Include="Drivers\STM32H7xx_HAL_Driver\Src\stm32h7xx_hal_tim.c">
      <Filter>HAL</Filter>
    </ClCompile>
    <ClCompile Include="Drivers\STM32H7xx_HAL_Driver\Src\stm32h7xx_hal_tim_ex.c">
      <Filter>HAL</Filter>
    </ClCompile>
    <ClCompile Include="Drivers\STM32H7xx_HAL_Driver\Src\stm32h7xx_hal_timebase_rtc_alarm_template.c">
      <Filter>HAL</Filter>
    </ClCompile>
    <ClCompile Include="Drivers\STM32H7xx_HAL_Driver\Src\stm32h7xx_hal_timebase_rtc_wakeup_template.c">
      <Filter>HAL</Filter>
    </ClCompile>
    <ClCompile Include="Drivers\STM32H7xx_HAL_Driver\Src\stm32h7xx_hal_timebase_tim_template.c">
      <Filter>HAL</Filter>
    </ClCompile>
    <ClCompile Include="Drivers\STM32H7xx_HAL_Driver\Src\stm32h7xx_hal_uart.c">
      <Filter>HAL</Filter>
    </ClCompile>
    <ClCompile Include="Drivers\STM32H7xx_HAL_Driver\Src\stm32h7xx_hal_uart_ex.c">
      <Filter>HAL</Filter>
    </ClCompile>
    <ClCompile Include="Drivers\STM32H7xx_HAL_Driver\Src\stm32h7xx_hal_usart.c">
      <Filter>HAL</Filter>
    </ClCompile>
    <ClCompile Include="Drivers\STM32H7xx_HAL_Driver\Src\stm32h7xx_hal_usart_ex.c">
      <Filter>HAL</Filter>
    </ClCompile>
    <ClCompile Include="Drivers\STM32H7xx_HAL_Driver\Src\stm32h7xx_hal_wwdg.c">
      <Filter>HAL</Filter>
    </ClCompile>
    <ClCompile Include="Drivers\STM32H7xx_HAL_Driver\Src\stm32h7xx_ll_adc.c">
      <Filter>HAL</Filter>
    </ClCompile>
    <ClCompile Include="Drivers\STM32H7xx_HAL_Driver\Src\stm32h7xx_ll_bdma.c">
      <Filter>HAL</Filter>
    </ClCompile>
    <ClCompile Include="Drivers\STM32H7xx_HAL_Driver\Src\stm32h7xx_ll_comp.c">
      <Filter>HAL</Filter>
    </ClCompile>
    <ClCompile Include="Drivers\STM32H7xx_HAL_Driver\Src\stm32h7xx_ll_crc.c">
      <Filter>HAL</Filter>
    </ClCompile>
    <ClCompile Include="Drivers\STM32H7xx_HAL_Driver\Src\stm32h7xx_ll_dac.c">
      <Filter>HAL</Filter>
    </ClCompile>
    <ClCompile Include="Drivers\STM32H7xx_HAL_Driver\Src\stm32h7xx_ll_delayblock.c">
      <Filter>HAL</Filter>
    </ClCompile>
    <ClCompile Include="Drivers\STM32H7xx_HAL_Driver\Src\stm32h7xx_ll_dma.c">
      <Filter>HAL</Filter>
    </ClCompile>
    <ClCompile Include="Drivers\STM32H7xx_HAL_Driver\Src\stm32h7xx_ll_dma2d.c">
      <Filter>HAL</Filter>
    </ClCompile>
    <ClCompile Include="Drivers\STM32H7xx_HAL_Driver\Src\stm32h7xx_ll_exti.c">
      <Filter>HAL</Filter>
    </ClCompile>
    <ClCompile Include="Drivers\STM32H7xx_HAL_Driver\Src\stm32h7xx_ll_fmc.c">
      <Filter>HAL</Filter>
    </ClCompile>
    <ClCompile Include="Drivers\STM32H7xx_HAL_Driver\Src\stm32h7xx_ll_gpio.c">
      <Filter>HAL</Filter>
    </ClCompile>
    <ClCompile Include="Drivers\STM32H7xx_HAL_Driver\Src\stm32h7xx_ll_hrtim.c">
      <Filter>HAL</Filter>
    </ClCompile>
    <ClCompile Include="Drivers\STM32H7xx_HAL_Driver\Src\stm32h7xx_ll_i2c.c">
      <Filter>HAL</Filter>
    </ClCompile>
    <ClCompile Include="Drivers\STM32H7xx_HAL_Driver\Src\stm32h7xx_ll_lptim.c">
      <Filter>HAL</Filter>
    </ClCompile>
    <ClCompile Include="Drivers\STM32H7xx_HAL_Driver\Src\stm32h7xx_ll_lpuart.c">
      <Filter>HAL</Filter>
    </ClCompile>
    <ClCompile Include="Drivers\STM32H7xx_HAL_Driver\Src\stm32h7xx_ll_mdma.c">
      <Filter>HAL</Filter>
    </ClCompile>
    <ClCompile Include="Drivers\STM32H7xx_HAL_Driver\Src\stm32h7xx_ll_opamp.c">
      <Filter>HAL</Filter>
    </ClCompile>
    <ClCompile Include="Drivers\STM32H7xx_HAL_Driver\Src\stm32h7xx_ll_pwr.c">
      <Filter>HAL</Filter>
    </ClCompile>
    <ClCompile Include="Drivers\STM32H7xx_HAL_Driver\Src\stm32h7xx_ll_rcc.c">
      <Filter>HAL</Filter>
    </ClCompile>
    <ClCompile Include="Drivers\STM32H7xx_HAL_Driver\Src\stm32h7xx_ll_rng.c">
      <Filter>HAL</Filter>
    </ClCompile>
    <ClCompile Include="Drivers\STM32H7xx_HAL_Driver\Src\stm32h7xx_ll_rtc.c">
      <Filter>HAL</Filter>
    </ClCompile>
    <ClCompile Include="Drivers\STM32H7xx_HAL_Driver\Src\stm32h7xx_ll_sdmmc.c">
      <Filter>HAL</Filter>
    </ClCompile>
    <ClCompile Include="Drivers\STM32H7xx_HAL_Driver\Src\stm32h7xx_ll_spi.c">
      <Filter>HAL</Filter>
    </ClCompile>
    <ClCompile Include="Drivers\STM32H7xx_HAL_Driver\Src\stm32h7xx_ll_swpmi.c">
      <Filter>HAL</Filter>
    </ClCompile>
    <ClCompile Include="Drivers\STM32H7xx_HAL_Driver\Src\stm32h7xx_ll_tim.c">
      <Filter>HAL</Filter>
    </ClCompile>
    <ClCompile Include="Drivers\STM32H7xx_HAL_Driver\Src\stm32h7xx_ll_usart.c">
      <Filter>HAL</Filter>
    </ClCompile>
    <ClCompile Include="Drivers\STM32H7xx_HAL_Driver\Src\stm32h7xx_ll_usb.c">
      <Filter>HAL</Filter>
    </ClCompile>
    <ClCompile Include="Drivers\STM32H7xx_HAL_Driver\Src\stm32h7xx_ll_utils.c">
      <Filter>HAL</Filter>
    </ClCompile>
    <ClCompile Include="src\util_hal_map.c">
      <Filter>Source files</Filter>
    </ClCompile>
    <ClCompile Include="Middlewares\ST\STM32_USB_Device_Library\Core\Src\usbd_core.c">
      <Filter>USB Middleware</Filter>
    </ClCompile>
    <ClCompile Include="Middlewares\ST\STM32_USB_Device_Library\Core\Src\usbd_ctlreq.c">
      <Filter>USB Middleware</Filter>
    </ClCompile>
    <ClCompile Include="Middlewares\ST\STM32_USB_Device_Library\Core\Src\usbd_ioreq.c">
      <Filter>USB Middleware</Filter>
    </ClCompile>
    <ClCompile Include="src\usbd_cdc_if.c">
      <Filter>Source files</Filter>
    </ClCompile>
    <ClCompile Include="src\usbd_conf.c">
      <Filter>Source files</Filter>
    </ClCompile>
    <ClCompile Include="src\usbd_desc.c">
      <Filter>Source files</Filter>
    </ClCompile>
    <ClCompile Include="src\hid_usb.cpp">
      <Filter>Source files</Filter>
    </ClCompile>
    <ClCompile Include="Middlewares\ST\STM32_USB_Device_Library\Class\CDC\Src\usbd_cdc.c">
      <Filter>USB Middleware</Filter>
    </ClCompile>
<<<<<<< HEAD
    <ClCompile Include="src\per_sdmmc.cpp">
      <Filter>Source files</Filter>
    </ClCompile>
    <ClCompile Include="Middlewares\Third_Party\FatFs\src\diskio.c">
      <Filter>HAL\FATFS</Filter>
    </ClCompile>
    <ClCompile Include="Middlewares\Third_Party\FatFs\src\ff.c">
      <Filter>HAL\FATFS</Filter>
    </ClCompile>
    <ClCompile Include="Middlewares\Third_Party\FatFs\src\ff_gen_drv.c">
      <Filter>HAL\FATFS</Filter>
    </ClCompile>
    <ClCompile Include="src\util_sd_diskio.c">
      <Filter>Source files</Filter>
    </ClCompile>
    <ClCompile Include="src\util_bsp_sd_diskio.c">
      <Filter>Header files</Filter>
=======
    <ClCompile Include="src\per_spi.cpp">
      <Filter>Source files</Filter>
    </ClCompile>
    <ClCompile Include="src\hid_oled_display.cpp">
      <Filter>Source files</Filter>
    </ClCompile>
    <ClCompile Include="src\util_oled_fonts.c">
      <Filter>Source files</Filter>
>>>>>>> 2552720d
    </ClCompile>
  </ItemGroup>
  <ItemGroup>
    <LinkerScript Include="..\core\STM32H750IB_flash.lds" />
  </ItemGroup>
</Project><|MERGE_RESOLUTION|>--- conflicted
+++ resolved
@@ -1,1094 +1,1088 @@
-﻿<?xml version="1.0" encoding="utf-8"?>
-<Project ToolsVersion="4.0" xmlns="http://schemas.microsoft.com/developer/msbuild/2003">
-  <ItemGroup>
-    <Filter Include="Source files">
-      <UniqueIdentifier>{59aa230b-1660-44b5-87c1-2a6ceee50f14}</UniqueIdentifier>
-      <Extensions>cpp;c;cc;cxx;def;odl;idl;hpj;bat;asm;asmx</Extensions>
-    </Filter>
-    <Filter Include="Header files">
-      <UniqueIdentifier>{d151fcc6-34fd-405b-a884-0ef4b26ab0a9}</UniqueIdentifier>
-      <Extensions>h;hpp;hxx;hm;inl;inc;xsd</Extensions>
-    </Filter>
-    <Filter Include="Resource files">
-      <UniqueIdentifier>{0db6a33f-ab91-4e48-848e-c20ca67dd253}</UniqueIdentifier>
-      <Extensions>rc;ico;cur;bmp;dlg;rc2;rct;bin;rgs;gif;jpg;jpeg;jpe;resx;tiff;tif;png;wav</Extensions>
-    </Filter>
-    <Filter Include="Source files\Device-specific files">
-      <UniqueIdentifier>{dc7152e9-ed42-402a-b255-30fc9227e423}</UniqueIdentifier>
-    </Filter>
-    <Filter Include="Header files\Device-specific files">
-      <UniqueIdentifier>{91fe0048-9069-4aa5-8a1a-a78904333b2d}</UniqueIdentifier>
-    </Filter>
-    <Filter Include="VisualGDB settings">
-      <UniqueIdentifier>{d804b7fb-bc78-40ec-98ce-9bea7733d09b}</UniqueIdentifier>
-    </Filter>
-    <Filter Include="HAL">
-      <UniqueIdentifier>{687872cc-2267-4005-a717-839d536f75d3}</UniqueIdentifier>
-    </Filter>
-    <Filter Include="CMSIS">
-      <UniqueIdentifier>{d09b4563-3bcf-452d-a23a-b147a545005b}</UniqueIdentifier>
-    </Filter>
-    <Filter Include="USB Middleware">
-      <UniqueIdentifier>{23cd5738-10d6-4357-bb0b-f9a24c84f81e}</UniqueIdentifier>
-    </Filter>
-    <Filter Include="HAL\FATFS">
-      <UniqueIdentifier>{fd2e7ec2-53f4-4733-9433-f501b955cc93}</UniqueIdentifier>
-    </Filter>
-  </ItemGroup>
-  <ItemGroup>
-    <None Include="stm32.props">
-      <Filter>Source files\Device-specific files</Filter>
-    </None>
-    <ClCompile Include="$(BSP_ROOT)\STM32H7xxxx\StartupFiles\startup_stm32h750xx.c">
-      <Filter>Source files\Device-specific files</Filter>
-    </ClCompile>
-    <None Include="libdaisy-Debug.vgdbsettings">
-      <Filter>VisualGDB settings</Filter>
-    </None>
-    <None Include="libdaisy-Release.vgdbsettings">
-      <Filter>VisualGDB settings</Filter>
-    </None>
-    <None Include="stm32.xml">
-      <Filter>VisualGDB settings</Filter>
-    </None>
-  </ItemGroup>
-  <ItemGroup>
-    <ClInclude Include="src\daisy.h">
-      <Filter>Header files</Filter>
-    </ClInclude>
-    <ClInclude Include="src\daisy_core.h">
-      <Filter>Header files</Filter>
-    </ClInclude>
-    <ClInclude Include="src\daisy_field.h">
-      <Filter>Header files</Filter>
-    </ClInclude>
-    <ClInclude Include="src\daisy_patch.h">
-      <Filter>Header files</Filter>
-    </ClInclude>
-    <ClInclude Include="src\daisy_petal.h">
-      <Filter>Header files</Filter>
-    </ClInclude>
-    <ClInclude Include="src\daisy_pod.h">
-      <Filter>Header files</Filter>
-    </ClInclude>
-    <ClInclude Include="src\daisy_seed.h">
-      <Filter>Header files</Filter>
-    </ClInclude>
-    <ClInclude Include="src\dev_codec_pcm3060.h">
-      <Filter>Header files</Filter>
-    </ClInclude>
-    <ClInclude Include="src\dev_codec_wm8731.h">
-      <Filter>Header files</Filter>
-    </ClInclude>
-    <ClInclude Include="src\dev_codec_wm8731_frame.h">
-      <Filter>Header files</Filter>
-    </ClInclude>
-    <ClInclude Include="src\dev_flash_IS25LP064A.h">
-      <Filter>Header files</Filter>
-    </ClInclude>
-    <ClInclude Include="src\dev_flash_IS25LP080D.h">
-      <Filter>Header files</Filter>
-    </ClInclude>
-    <ClInclude Include="src\dev_leddriver.h">
-      <Filter>Header files</Filter>
-    </ClInclude>
-    <ClInclude Include="src\dev_sdram.h">
-      <Filter>Header files</Filter>
-    </ClInclude>
-    <ClInclude Include="src\dev_sr_4021.h">
-      <Filter>Header files</Filter>
-    </ClInclude>
-    <ClInclude Include="src\hid_audio.h">
-      <Filter>Header files</Filter>
-    </ClInclude>
-    <ClInclude Include="src\hid_encoder.h">
-      <Filter>Header files</Filter>
-    </ClInclude>
-    <ClInclude Include="src\hid_switch.h">
-      <Filter>Header files</Filter>
-    </ClInclude>
-    <ClInclude Include="src\per_adc.h">
-      <Filter>Header files</Filter>
-    </ClInclude>
-    <ClInclude Include="src\per_dac.h">
-      <Filter>Header files</Filter>
-    </ClInclude>
-    <ClInclude Include="src\per_gpio.h">
-      <Filter>Header files</Filter>
-    </ClInclude>
-    <ClInclude Include="src\per_i2c.h">
-      <Filter>Header files</Filter>
-    </ClInclude>
-    <ClInclude Include="src\per_qspi.h">
-      <Filter>Header files</Filter>
-    </ClInclude>
-    <ClInclude Include="src\per_sai.h">
-      <Filter>Header files</Filter>
-    </ClInclude>
-    <ClInclude Include="src\stm32h7xx_hal_conf.h">
-      <Filter>Header files</Filter>
-    </ClInclude>
-    <ClInclude Include="src\sys_dma.h">
-      <Filter>Header files</Filter>
-    </ClInclude>
-    <ClInclude Include="src\sys_system.h">
-      <Filter>Header files</Filter>
-    </ClInclude>
-    <ClInclude Include="src\hid_ctrl.h">
-      <Filter>Header files</Filter>
-    </ClInclude>
-    <ClInclude Include="src\parameter.h">
-      <Filter>Header files</Filter>
-    </ClInclude>
-    <ClInclude Include="src\per_tim.h">
-      <Filter>Header files</Filter>
-    </ClInclude>
-    <ClInclude Include="src\per_uart.h">
-      <Filter>Header files</Filter>
-    </ClInclude>
-    <ClInclude Include="src\hid_midi.h">
-      <Filter>Header files</Filter>
-    </ClInclude>
-    <ClInclude Include="Drivers\STM32H7xx_HAL_Driver\Inc\stm32_assert_template.h">
-      <Filter>HAL</Filter>
-    </ClInclude>
-    <ClInclude Include="Drivers\STM32H7xx_HAL_Driver\Inc\stm32h7xx_hal.h">
-      <Filter>HAL</Filter>
-    </ClInclude>
-    <ClInclude Include="Drivers\STM32H7xx_HAL_Driver\Inc\stm32h7xx_hal_adc.h">
-      <Filter>HAL</Filter>
-    </ClInclude>
-    <ClInclude Include="Drivers\STM32H7xx_HAL_Driver\Inc\stm32h7xx_hal_adc_ex.h">
-      <Filter>HAL</Filter>
-    </ClInclude>
-    <ClInclude Include="Drivers\STM32H7xx_HAL_Driver\Inc\stm32h7xx_hal_cec.h">
-      <Filter>HAL</Filter>
-    </ClInclude>
-    <ClInclude Include="Drivers\STM32H7xx_HAL_Driver\Inc\stm32h7xx_hal_comp.h">
-      <Filter>HAL</Filter>
-    </ClInclude>
-    <ClInclude Include="Drivers\STM32H7xx_HAL_Driver\Inc\stm32h7xx_hal_conf_template.h">
-      <Filter>HAL</Filter>
-    </ClInclude>
-    <ClInclude Include="Drivers\STM32H7xx_HAL_Driver\Inc\stm32h7xx_hal_cortex.h">
-      <Filter>HAL</Filter>
-    </ClInclude>
-    <ClInclude Include="Drivers\STM32H7xx_HAL_Driver\Inc\stm32h7xx_hal_crc.h">
-      <Filter>HAL</Filter>
-    </ClInclude>
-    <ClInclude Include="Drivers\STM32H7xx_HAL_Driver\Inc\stm32h7xx_hal_crc_ex.h">
-      <Filter>HAL</Filter>
-    </ClInclude>
-    <ClInclude Include="Drivers\STM32H7xx_HAL_Driver\Inc\stm32h7xx_hal_cryp.h">
-      <Filter>HAL</Filter>
-    </ClInclude>
-    <ClInclude Include="Drivers\STM32H7xx_HAL_Driver\Inc\stm32h7xx_hal_cryp_ex.h">
-      <Filter>HAL</Filter>
-    </ClInclude>
-    <ClInclude Include="Drivers\STM32H7xx_HAL_Driver\Inc\stm32h7xx_hal_dac.h">
-      <Filter>HAL</Filter>
-    </ClInclude>
-    <ClInclude Include="Drivers\STM32H7xx_HAL_Driver\Inc\stm32h7xx_hal_dac_ex.h">
-      <Filter>HAL</Filter>
-    </ClInclude>
-    <ClInclude Include="Drivers\STM32H7xx_HAL_Driver\Inc\stm32h7xx_hal_dcmi.h">
-      <Filter>HAL</Filter>
-    </ClInclude>
-    <ClInclude Include="Drivers\STM32H7xx_HAL_Driver\Inc\stm32h7xx_hal_def.h">
-      <Filter>HAL</Filter>
-    </ClInclude>
-    <ClInclude Include="Drivers\STM32H7xx_HAL_Driver\Inc\stm32h7xx_hal_dfsdm.h">
-      <Filter>HAL</Filter>
-    </ClInclude>
-    <ClInclude Include="Drivers\STM32H7xx_HAL_Driver\Inc\stm32h7xx_hal_dma.h">
-      <Filter>HAL</Filter>
-    </ClInclude>
-    <ClInclude Include="Drivers\STM32H7xx_HAL_Driver\Inc\stm32h7xx_hal_dma_ex.h">
-      <Filter>HAL</Filter>
-    </ClInclude>
-    <ClInclude Include="Drivers\STM32H7xx_HAL_Driver\Inc\stm32h7xx_hal_dma2d.h">
-      <Filter>HAL</Filter>
-    </ClInclude>
-    <ClInclude Include="Drivers\STM32H7xx_HAL_Driver\Inc\stm32h7xx_hal_dsi.h">
-      <Filter>HAL</Filter>
-    </ClInclude>
-    <ClInclude Include="Drivers\STM32H7xx_HAL_Driver\Inc\stm32h7xx_hal_eth.h">
-      <Filter>HAL</Filter>
-    </ClInclude>
-    <ClInclude Include="Drivers\STM32H7xx_HAL_Driver\Inc\stm32h7xx_hal_eth_ex.h">
-      <Filter>HAL</Filter>
-    </ClInclude>
-    <ClInclude Include="Drivers\STM32H7xx_HAL_Driver\Inc\stm32h7xx_hal_exti.h">
-      <Filter>HAL</Filter>
-    </ClInclude>
-    <ClInclude Include="Drivers\STM32H7xx_HAL_Driver\Inc\stm32h7xx_hal_fdcan.h">
-      <Filter>HAL</Filter>
-    </ClInclude>
-    <ClInclude Include="Drivers\STM32H7xx_HAL_Driver\Inc\stm32h7xx_hal_flash.h">
-      <Filter>HAL</Filter>
-    </ClInclude>
-    <ClInclude Include="Drivers\STM32H7xx_HAL_Driver\Inc\stm32h7xx_hal_flash_ex.h">
-      <Filter>HAL</Filter>
-    </ClInclude>
-    <ClInclude Include="Drivers\STM32H7xx_HAL_Driver\Inc\stm32h7xx_hal_gpio.h">
-      <Filter>HAL</Filter>
-    </ClInclude>
-    <ClInclude Include="Drivers\STM32H7xx_HAL_Driver\Inc\stm32h7xx_hal_gpio_ex.h">
-      <Filter>HAL</Filter>
-    </ClInclude>
-    <ClInclude Include="Drivers\STM32H7xx_HAL_Driver\Inc\stm32h7xx_hal_hash.h">
-      <Filter>HAL</Filter>
-    </ClInclude>
-    <ClInclude Include="Drivers\STM32H7xx_HAL_Driver\Inc\stm32h7xx_hal_hash_ex.h">
-      <Filter>HAL</Filter>
-    </ClInclude>
-    <ClInclude Include="Drivers\STM32H7xx_HAL_Driver\Inc\stm32h7xx_hal_hcd.h">
-      <Filter>HAL</Filter>
-    </ClInclude>
-    <ClInclude Include="Drivers\STM32H7xx_HAL_Driver\Inc\stm32h7xx_hal_hrtim.h">
-      <Filter>HAL</Filter>
-    </ClInclude>
-    <ClInclude Include="Drivers\STM32H7xx_HAL_Driver\Inc\stm32h7xx_hal_hsem.h">
-      <Filter>HAL</Filter>
-    </ClInclude>
-    <ClInclude Include="Drivers\STM32H7xx_HAL_Driver\Inc\stm32h7xx_hal_i2c.h">
-      <Filter>HAL</Filter>
-    </ClInclude>
-    <ClInclude Include="Drivers\STM32H7xx_HAL_Driver\Inc\stm32h7xx_hal_i2c_ex.h">
-      <Filter>HAL</Filter>
-    </ClInclude>
-    <ClInclude Include="Drivers\STM32H7xx_HAL_Driver\Inc\stm32h7xx_hal_i2s.h">
-      <Filter>HAL</Filter>
-    </ClInclude>
-    <ClInclude Include="Drivers\STM32H7xx_HAL_Driver\Inc\stm32h7xx_hal_i2s_ex.h">
-      <Filter>HAL</Filter>
-    </ClInclude>
-    <ClInclude Include="Drivers\STM32H7xx_HAL_Driver\Inc\stm32h7xx_hal_irda.h">
-      <Filter>HAL</Filter>
-    </ClInclude>
-    <ClInclude Include="Drivers\STM32H7xx_HAL_Driver\Inc\stm32h7xx_hal_irda_ex.h">
-      <Filter>HAL</Filter>
-    </ClInclude>
-    <ClInclude Include="Drivers\STM32H7xx_HAL_Driver\Inc\stm32h7xx_hal_iwdg.h">
-      <Filter>HAL</Filter>
-    </ClInclude>
-    <ClInclude Include="Drivers\STM32H7xx_HAL_Driver\Inc\stm32h7xx_hal_jpeg.h">
-      <Filter>HAL</Filter>
-    </ClInclude>
-    <ClInclude Include="Drivers\STM32H7xx_HAL_Driver\Inc\stm32h7xx_hal_lptim.h">
-      <Filter>HAL</Filter>
-    </ClInclude>
-    <ClInclude Include="Drivers\STM32H7xx_HAL_Driver\Inc\stm32h7xx_hal_ltdc.h">
-      <Filter>HAL</Filter>
-    </ClInclude>
-    <ClInclude Include="Drivers\STM32H7xx_HAL_Driver\Inc\stm32h7xx_hal_ltdc_ex.h">
-      <Filter>HAL</Filter>
-    </ClInclude>
-    <ClInclude Include="Drivers\STM32H7xx_HAL_Driver\Inc\stm32h7xx_hal_mdios.h">
-      <Filter>HAL</Filter>
-    </ClInclude>
-    <ClInclude Include="Drivers\STM32H7xx_HAL_Driver\Inc\stm32h7xx_hal_mdma.h">
-      <Filter>HAL</Filter>
-    </ClInclude>
-    <ClInclude Include="Drivers\STM32H7xx_HAL_Driver\Inc\stm32h7xx_hal_mmc.h">
-      <Filter>HAL</Filter>
-    </ClInclude>
-    <ClInclude Include="Drivers\STM32H7xx_HAL_Driver\Inc\stm32h7xx_hal_mmc_ex.h">
-      <Filter>HAL</Filter>
-    </ClInclude>
-    <ClInclude Include="Drivers\STM32H7xx_HAL_Driver\Inc\stm32h7xx_hal_nand.h">
-      <Filter>HAL</Filter>
-    </ClInclude>
-    <ClInclude Include="Drivers\STM32H7xx_HAL_Driver\Inc\stm32h7xx_hal_nor.h">
-      <Filter>HAL</Filter>
-    </ClInclude>
-    <ClInclude Include="Drivers\STM32H7xx_HAL_Driver\Inc\stm32h7xx_hal_opamp.h">
-      <Filter>HAL</Filter>
-    </ClInclude>
-    <ClInclude Include="Drivers\STM32H7xx_HAL_Driver\Inc\stm32h7xx_hal_opamp_ex.h">
-      <Filter>HAL</Filter>
-    </ClInclude>
-    <ClInclude Include="Drivers\STM32H7xx_HAL_Driver\Inc\stm32h7xx_hal_pcd.h">
-      <Filter>HAL</Filter>
-    </ClInclude>
-    <ClInclude Include="Drivers\STM32H7xx_HAL_Driver\Inc\stm32h7xx_hal_pcd_ex.h">
-      <Filter>HAL</Filter>
-    </ClInclude>
-    <ClInclude Include="Drivers\STM32H7xx_HAL_Driver\Inc\stm32h7xx_hal_pwr.h">
-      <Filter>HAL</Filter>
-    </ClInclude>
-    <ClInclude Include="Drivers\STM32H7xx_HAL_Driver\Inc\stm32h7xx_hal_pwr_ex.h">
-      <Filter>HAL</Filter>
-    </ClInclude>
-    <ClInclude Include="Drivers\STM32H7xx_HAL_Driver\Inc\stm32h7xx_hal_qspi.h">
-      <Filter>HAL</Filter>
-    </ClInclude>
-    <ClInclude Include="Drivers\STM32H7xx_HAL_Driver\Inc\stm32h7xx_hal_ramecc.h">
-      <Filter>HAL</Filter>
-    </ClInclude>
-    <ClInclude Include="Drivers\STM32H7xx_HAL_Driver\Inc\stm32h7xx_hal_rcc.h">
-      <Filter>HAL</Filter>
-    </ClInclude>
-    <ClInclude Include="Drivers\STM32H7xx_HAL_Driver\Inc\stm32h7xx_hal_rcc_ex.h">
-      <Filter>HAL</Filter>
-    </ClInclude>
-    <ClInclude Include="Drivers\STM32H7xx_HAL_Driver\Inc\stm32h7xx_hal_rng.h">
-      <Filter>HAL</Filter>
-    </ClInclude>
-    <ClInclude Include="Drivers\STM32H7xx_HAL_Driver\Inc\stm32h7xx_hal_rtc.h">
-      <Filter>HAL</Filter>
-    </ClInclude>
-    <ClInclude Include="Drivers\STM32H7xx_HAL_Driver\Inc\stm32h7xx_hal_rtc_ex.h">
-      <Filter>HAL</Filter>
-    </ClInclude>
-    <ClInclude Include="Drivers\STM32H7xx_HAL_Driver\Inc\stm32h7xx_hal_sai.h">
-      <Filter>HAL</Filter>
-    </ClInclude>
-    <ClInclude Include="Drivers\STM32H7xx_HAL_Driver\Inc\stm32h7xx_hal_sai_ex.h">
-      <Filter>HAL</Filter>
-    </ClInclude>
-    <ClInclude Include="Drivers\STM32H7xx_HAL_Driver\Inc\stm32h7xx_hal_sd.h">
-      <Filter>HAL</Filter>
-    </ClInclude>
-    <ClInclude Include="Drivers\STM32H7xx_HAL_Driver\Inc\stm32h7xx_hal_sd_ex.h">
-      <Filter>HAL</Filter>
-    </ClInclude>
-    <ClInclude Include="Drivers\STM32H7xx_HAL_Driver\Inc\stm32h7xx_hal_sdram.h">
-      <Filter>HAL</Filter>
-    </ClInclude>
-    <ClInclude Include="Drivers\STM32H7xx_HAL_Driver\Inc\stm32h7xx_hal_smartcard.h">
-      <Filter>HAL</Filter>
-    </ClInclude>
-    <ClInclude Include="Drivers\STM32H7xx_HAL_Driver\Inc\stm32h7xx_hal_smartcard_ex.h">
-      <Filter>HAL</Filter>
-    </ClInclude>
-    <ClInclude Include="Drivers\STM32H7xx_HAL_Driver\Inc\stm32h7xx_hal_smbus.h">
-      <Filter>HAL</Filter>
-    </ClInclude>
-    <ClInclude Include="Drivers\STM32H7xx_HAL_Driver\Inc\stm32h7xx_hal_spdifrx.h">
-      <Filter>HAL</Filter>
-    </ClInclude>
-    <ClInclude Include="Drivers\STM32H7xx_HAL_Driver\Inc\stm32h7xx_hal_spi.h">
-      <Filter>HAL</Filter>
-    </ClInclude>
-    <ClInclude Include="Drivers\STM32H7xx_HAL_Driver\Inc\stm32h7xx_hal_spi_ex.h">
-      <Filter>HAL</Filter>
-    </ClInclude>
-    <ClInclude Include="Drivers\STM32H7xx_HAL_Driver\Inc\stm32h7xx_hal_sram.h">
-      <Filter>HAL</Filter>
-    </ClInclude>
-    <ClInclude Include="Drivers\STM32H7xx_HAL_Driver\Inc\stm32h7xx_hal_swpmi.h">
-      <Filter>HAL</Filter>
-    </ClInclude>
-    <ClInclude Include="Drivers\STM32H7xx_HAL_Driver\Inc\stm32h7xx_hal_tim.h">
-      <Filter>HAL</Filter>
-    </ClInclude>
-    <ClInclude Include="Drivers\STM32H7xx_HAL_Driver\Inc\stm32h7xx_hal_tim_ex.h">
-      <Filter>HAL</Filter>
-    </ClInclude>
-    <ClInclude Include="Drivers\STM32H7xx_HAL_Driver\Inc\stm32h7xx_hal_uart.h">
-      <Filter>HAL</Filter>
-    </ClInclude>
-    <ClInclude Include="Drivers\STM32H7xx_HAL_Driver\Inc\stm32h7xx_hal_uart_ex.h">
-      <Filter>HAL</Filter>
-    </ClInclude>
-    <ClInclude Include="Drivers\STM32H7xx_HAL_Driver\Inc\stm32h7xx_hal_usart.h">
-      <Filter>HAL</Filter>
-    </ClInclude>
-    <ClInclude Include="Drivers\STM32H7xx_HAL_Driver\Inc\stm32h7xx_hal_usart_ex.h">
-      <Filter>HAL</Filter>
-    </ClInclude>
-    <ClInclude Include="Drivers\STM32H7xx_HAL_Driver\Inc\stm32h7xx_hal_wwdg.h">
-      <Filter>HAL</Filter>
-    </ClInclude>
-    <ClInclude Include="Drivers\STM32H7xx_HAL_Driver\Inc\stm32h7xx_ll_adc.h">
-      <Filter>HAL</Filter>
-    </ClInclude>
-    <ClInclude Include="Drivers\STM32H7xx_HAL_Driver\Inc\stm32h7xx_ll_bdma.h">
-      <Filter>HAL</Filter>
-    </ClInclude>
-    <ClInclude Include="Drivers\STM32H7xx_HAL_Driver\Inc\stm32h7xx_ll_bus.h">
-      <Filter>HAL</Filter>
-    </ClInclude>
-    <ClInclude Include="Drivers\STM32H7xx_HAL_Driver\Inc\stm32h7xx_ll_comp.h">
-      <Filter>HAL</Filter>
-    </ClInclude>
-    <ClInclude Include="Drivers\STM32H7xx_HAL_Driver\Inc\stm32h7xx_ll_cortex.h">
-      <Filter>HAL</Filter>
-    </ClInclude>
-    <ClInclude Include="Drivers\STM32H7xx_HAL_Driver\Inc\stm32h7xx_ll_crc.h">
-      <Filter>HAL</Filter>
-    </ClInclude>
-    <ClInclude Include="Drivers\STM32H7xx_HAL_Driver\Inc\stm32h7xx_ll_dac.h">
-      <Filter>HAL</Filter>
-    </ClInclude>
-    <ClInclude Include="Drivers\STM32H7xx_HAL_Driver\Inc\stm32h7xx_ll_delayblock.h">
-      <Filter>HAL</Filter>
-    </ClInclude>
-    <ClInclude Include="Drivers\STM32H7xx_HAL_Driver\Inc\stm32h7xx_ll_dma.h">
-      <Filter>HAL</Filter>
-    </ClInclude>
-    <ClInclude Include="Drivers\STM32H7xx_HAL_Driver\Inc\stm32h7xx_ll_dma2d.h">
-      <Filter>HAL</Filter>
-    </ClInclude>
-    <ClInclude Include="Drivers\STM32H7xx_HAL_Driver\Inc\stm32h7xx_ll_dmamux.h">
-      <Filter>HAL</Filter>
-    </ClInclude>
-    <ClInclude Include="Drivers\STM32H7xx_HAL_Driver\Inc\stm32h7xx_ll_exti.h">
-      <Filter>HAL</Filter>
-    </ClInclude>
-    <ClInclude Include="Drivers\STM32H7xx_HAL_Driver\Inc\stm32h7xx_ll_fmc.h">
-      <Filter>HAL</Filter>
-    </ClInclude>
-    <ClInclude Include="Drivers\STM32H7xx_HAL_Driver\Inc\stm32h7xx_ll_gpio.h">
-      <Filter>HAL</Filter>
-    </ClInclude>
-    <ClInclude Include="Drivers\STM32H7xx_HAL_Driver\Inc\stm32h7xx_ll_hrtim.h">
-      <Filter>HAL</Filter>
-    </ClInclude>
-    <ClInclude Include="Drivers\STM32H7xx_HAL_Driver\Inc\stm32h7xx_ll_hsem.h">
-      <Filter>HAL</Filter>
-    </ClInclude>
-    <ClInclude Include="Drivers\STM32H7xx_HAL_Driver\Inc\stm32h7xx_ll_i2c.h">
-      <Filter>HAL</Filter>
-    </ClInclude>
-    <ClInclude Include="Drivers\STM32H7xx_HAL_Driver\Inc\stm32h7xx_ll_iwdg.h">
-      <Filter>HAL</Filter>
-    </ClInclude>
-    <ClInclude Include="Drivers\STM32H7xx_HAL_Driver\Inc\stm32h7xx_ll_lptim.h">
-      <Filter>HAL</Filter>
-    </ClInclude>
-    <ClInclude Include="Drivers\STM32H7xx_HAL_Driver\Inc\stm32h7xx_ll_lpuart.h">
-      <Filter>HAL</Filter>
-    </ClInclude>
-    <ClInclude Include="Drivers\STM32H7xx_HAL_Driver\Inc\stm32h7xx_ll_mdma.h">
-      <Filter>HAL</Filter>
-    </ClInclude>
-    <ClInclude Include="Drivers\STM32H7xx_HAL_Driver\Inc\stm32h7xx_ll_opamp.h">
-      <Filter>HAL</Filter>
-    </ClInclude>
-    <ClInclude Include="Drivers\STM32H7xx_HAL_Driver\Inc\stm32h7xx_ll_pwr.h">
-      <Filter>HAL</Filter>
-    </ClInclude>
-    <ClInclude Include="Drivers\STM32H7xx_HAL_Driver\Inc\stm32h7xx_ll_rcc.h">
-      <Filter>HAL</Filter>
-    </ClInclude>
-    <ClInclude Include="Drivers\STM32H7xx_HAL_Driver\Inc\stm32h7xx_ll_rng.h">
-      <Filter>HAL</Filter>
-    </ClInclude>
-    <ClInclude Include="Drivers\STM32H7xx_HAL_Driver\Inc\stm32h7xx_ll_rtc.h">
-      <Filter>HAL</Filter>
-    </ClInclude>
-    <ClInclude Include="Drivers\STM32H7xx_HAL_Driver\Inc\stm32h7xx_ll_sdmmc.h">
-      <Filter>HAL</Filter>
-    </ClInclude>
-    <ClInclude Include="Drivers\STM32H7xx_HAL_Driver\Inc\stm32h7xx_ll_spi.h">
-      <Filter>HAL</Filter>
-    </ClInclude>
-    <ClInclude Include="Drivers\STM32H7xx_HAL_Driver\Inc\stm32h7xx_ll_swpmi.h">
-      <Filter>HAL</Filter>
-    </ClInclude>
-    <ClInclude Include="Drivers\STM32H7xx_HAL_Driver\Inc\stm32h7xx_ll_system.h">
-      <Filter>HAL</Filter>
-    </ClInclude>
-    <ClInclude Include="Drivers\STM32H7xx_HAL_Driver\Inc\stm32h7xx_ll_tim.h">
-      <Filter>HAL</Filter>
-    </ClInclude>
-    <ClInclude Include="Drivers\STM32H7xx_HAL_Driver\Inc\stm32h7xx_ll_usart.h">
-      <Filter>HAL</Filter>
-    </ClInclude>
-    <ClInclude Include="Drivers\STM32H7xx_HAL_Driver\Inc\stm32h7xx_ll_usb.h">
-      <Filter>HAL</Filter>
-    </ClInclude>
-    <ClInclude Include="Drivers\STM32H7xx_HAL_Driver\Inc\stm32h7xx_ll_utils.h">
-      <Filter>HAL</Filter>
-    </ClInclude>
-    <ClInclude Include="Drivers\STM32H7xx_HAL_Driver\Inc\stm32h7xx_ll_wwdg.h">
-      <Filter>HAL</Filter>
-    </ClInclude>
-    <ClInclude Include="Drivers\STM32H7xx_HAL_Driver\Inc\Legacy\stm32_hal_legacy.h">
-      <Filter>HAL</Filter>
-    </ClInclude>
-    <ClInclude Include="Drivers\CMSIS\Device\ST\STM32H7xx\Include\stm32h750xx.h">
-      <Filter>CMSIS</Filter>
-    </ClInclude>
-    <ClInclude Include="Drivers\CMSIS\Device\ST\STM32H7xx\Include\system_stm32h7xx.h">
-      <Filter>CMSIS</Filter>
-    </ClInclude>
-    <ClInclude Include="Drivers\CMSIS\Include\cmsis_armcc.h">
-      <Filter>CMSIS</Filter>
-    </ClInclude>
-    <ClInclude Include="Drivers\CMSIS\Include\cmsis_armclang.h">
-      <Filter>CMSIS</Filter>
-    </ClInclude>
-    <ClInclude Include="Drivers\CMSIS\Include\cmsis_compiler.h">
-      <Filter>CMSIS</Filter>
-    </ClInclude>
-    <ClInclude Include="Drivers\CMSIS\Include\cmsis_gcc.h">
-      <Filter>CMSIS</Filter>
-    </ClInclude>
-    <ClInclude Include="Drivers\CMSIS\Include\core_armv8mbl.h">
-      <Filter>CMSIS</Filter>
-    </ClInclude>
-    <ClInclude Include="Drivers\CMSIS\Include\core_armv8mml.h">
-      <Filter>CMSIS</Filter>
-    </ClInclude>
-    <ClInclude Include="Drivers\CMSIS\Include\core_cm0.h">
-      <Filter>CMSIS</Filter>
-    </ClInclude>
-    <ClInclude Include="Drivers\CMSIS\Include\core_cm0plus.h">
-      <Filter>CMSIS</Filter>
-    </ClInclude>
-    <ClInclude Include="Drivers\CMSIS\Include\core_cm3.h">
-      <Filter>CMSIS</Filter>
-    </ClInclude>
-    <ClInclude Include="Drivers\CMSIS\Include\core_cm4.h">
-      <Filter>CMSIS</Filter>
-    </ClInclude>
-    <ClInclude Include="Drivers\CMSIS\Include\core_cm7.h">
-      <Filter>CMSIS</Filter>
-    </ClInclude>
-    <ClInclude Include="Drivers\CMSIS\Include\core_cm23.h">
-      <Filter>CMSIS</Filter>
-    </ClInclude>
-    <ClInclude Include="Drivers\CMSIS\Include\core_cm33.h">
-      <Filter>CMSIS</Filter>
-    </ClInclude>
-    <ClInclude Include="Drivers\CMSIS\Include\core_sc000.h">
-      <Filter>CMSIS</Filter>
-    </ClInclude>
-    <ClInclude Include="Drivers\CMSIS\Include\core_sc300.h">
-      <Filter>CMSIS</Filter>
-    </ClInclude>
-    <ClInclude Include="Drivers\CMSIS\Include\tz_context.h">
-      <Filter>CMSIS</Filter>
-    </ClInclude>
-    <ClInclude Include="src\util_hal_map.h">
-      <Filter>Header files</Filter>
-    </ClInclude>
-    <ClInclude Include="src\util_ringbuffer.h">
-      <Filter>Header files</Filter>
-    </ClInclude>
-    <ClInclude Include="Middlewares\ST\STM32_USB_Device_Library\Core\Inc\usbd_core.h">
-      <Filter>USB Middleware</Filter>
-    </ClInclude>
-    <ClInclude Include="Middlewares\ST\STM32_USB_Device_Library\Core\Inc\usbd_ctlreq.h">
-      <Filter>USB Middleware</Filter>
-    </ClInclude>
-    <ClInclude Include="Middlewares\ST\STM32_USB_Device_Library\Core\Inc\usbd_def.h">
-      <Filter>USB Middleware</Filter>
-    </ClInclude>
-    <ClInclude Include="Middlewares\ST\STM32_USB_Device_Library\Core\Inc\usbd_ioreq.h">
-      <Filter>USB Middleware</Filter>
-    </ClInclude>
-    <ClInclude Include="src\usbd_cdc_if.h">
-      <Filter>Header files</Filter>
-    </ClInclude>
-    <ClInclude Include="src\usbd_conf.h">
-      <Filter>Header files</Filter>
-    </ClInclude>
-    <ClInclude Include="src\usbd_desc.h">
-      <Filter>Header files</Filter>
-    </ClInclude>
-    <ClInclude Include="src\hid_usb.h">
-      <Filter>Header files</Filter>
-    </ClInclude>
-    <ClInclude Include="Middlewares\ST\STM32_USB_Device_Library\Class\CDC\Inc\usbd_cdc.h">
-      <Filter>USB Middleware</Filter>
-    </ClInclude>
-<<<<<<< HEAD
-    <ClInclude Include="src\per_sdmmc.h">
-      <Filter>Header files</Filter>
-    </ClInclude>
-    <ClInclude Include="Middlewares\Third_Party\FatFs\src\diskio.h">
-      <Filter>HAL\FATFS</Filter>
-    </ClInclude>
-    <ClInclude Include="Middlewares\Third_Party\FatFs\src\ff.h">
-      <Filter>HAL\FATFS</Filter>
-    </ClInclude>
-    <ClInclude Include="Middlewares\Third_Party\FatFs\src\ff_gen_drv.h">
-      <Filter>HAL\FATFS</Filter>
-    </ClInclude>
-    <ClInclude Include="Middlewares\Third_Party\FatFs\src\integer.h">
-      <Filter>HAL\FATFS</Filter>
-    </ClInclude>
-    <ClInclude Include="src\ffconf.h">
-      <Filter>Header files</Filter>
-    </ClInclude>
-    <ClInclude Include="src\util_sd_diskio.h">
-      <Filter>Header files</Filter>
-    </ClInclude>
-    <ClInclude Include="src\util_bsp_sd_diskio.h">
-=======
-    <ClInclude Include="src\per_spi.h">
-      <Filter>Header files</Filter>
-    </ClInclude>
-    <ClInclude Include="src\hid_oled_display.h">
-      <Filter>Header files</Filter>
-    </ClInclude>
-    <ClInclude Include="src\util_oled_fonts.h">
->>>>>>> 2552720d
-      <Filter>Header files</Filter>
-    </ClInclude>
-  </ItemGroup>
-  <ItemGroup>
-    <ClCompile Include="src\dev_codec_pcm3060.c">
-      <Filter>Source files</Filter>
-    </ClCompile>
-    <ClCompile Include="src\dev_codec_wm8731.c">
-      <Filter>Source files</Filter>
-    </ClCompile>
-    <ClCompile Include="src\dev_leddriver.c">
-      <Filter>Source files</Filter>
-    </ClCompile>
-    <ClCompile Include="src\dev_sdram.c">
-      <Filter>Source files</Filter>
-    </ClCompile>
-    <ClCompile Include="src\dev_sr_4021.c">
-      <Filter>Source files</Filter>
-    </ClCompile>
-    <ClCompile Include="src\hid_audio.c">
-      <Filter>Source files</Filter>
-    </ClCompile>
-    <ClCompile Include="src\per_adc.c">
-      <Filter>Source files</Filter>
-    </ClCompile>
-    <ClCompile Include="src\per_dac.c">
-      <Filter>Source files</Filter>
-    </ClCompile>
-    <ClCompile Include="src\per_gpio.c">
-      <Filter>Source files</Filter>
-    </ClCompile>
-    <ClCompile Include="src\per_i2c.c">
-      <Filter>Source files</Filter>
-    </ClCompile>
-    <ClCompile Include="src\per_qspi.c">
-      <Filter>Source files</Filter>
-    </ClCompile>
-    <ClCompile Include="src\per_sai.c">
-      <Filter>Source files</Filter>
-    </ClCompile>
-    <ClCompile Include="src\sys_dma.c">
-      <Filter>Source files</Filter>
-    </ClCompile>
-    <ClCompile Include="src\sys_system.c">
-      <Filter>Source files</Filter>
-    </ClCompile>
-    <ClCompile Include="src\system_stm32h7xx.c">
-      <Filter>Source files</Filter>
-    </ClCompile>
-    <ClCompile Include="src\hid_ctrl.cpp">
-      <Filter>Source files</Filter>
-    </ClCompile>
-    <ClCompile Include="src\per_tim.c">
-      <Filter>Source files</Filter>
-    </ClCompile>
-    <ClCompile Include="src\daisy_patch.cpp">
-      <Filter>Source files</Filter>
-    </ClCompile>
-    <ClCompile Include="src\hid_switch.cpp">
-      <Filter>Source files</Filter>
-    </ClCompile>
-    <ClCompile Include="src\hid_encoder.cpp">
-      <Filter>Source files</Filter>
-    </ClCompile>
-    <ClCompile Include="src\per_uart.cpp">
-      <Filter>Source files</Filter>
-    </ClCompile>
-    <ClCompile Include="src\hid_midi.cpp">
-      <Filter>Source files</Filter>
-    </ClCompile>
-    <ClCompile Include="Drivers\STM32H7xx_HAL_Driver\Src\stm32h7xx_hal.c">
-      <Filter>HAL</Filter>
-    </ClCompile>
-    <ClCompile Include="Drivers\STM32H7xx_HAL_Driver\Src\stm32h7xx_hal_adc.c">
-      <Filter>HAL</Filter>
-    </ClCompile>
-    <ClCompile Include="Drivers\STM32H7xx_HAL_Driver\Src\stm32h7xx_hal_adc_ex.c">
-      <Filter>HAL</Filter>
-    </ClCompile>
-    <ClCompile Include="Drivers\STM32H7xx_HAL_Driver\Src\stm32h7xx_hal_cec.c">
-      <Filter>HAL</Filter>
-    </ClCompile>
-    <ClCompile Include="Drivers\STM32H7xx_HAL_Driver\Src\stm32h7xx_hal_comp.c">
-      <Filter>HAL</Filter>
-    </ClCompile>
-    <ClCompile Include="Drivers\STM32H7xx_HAL_Driver\Src\stm32h7xx_hal_cortex.c">
-      <Filter>HAL</Filter>
-    </ClCompile>
-    <ClCompile Include="Drivers\STM32H7xx_HAL_Driver\Src\stm32h7xx_hal_crc.c">
-      <Filter>HAL</Filter>
-    </ClCompile>
-    <ClCompile Include="Drivers\STM32H7xx_HAL_Driver\Src\stm32h7xx_hal_crc_ex.c">
-      <Filter>HAL</Filter>
-    </ClCompile>
-    <ClCompile Include="Drivers\STM32H7xx_HAL_Driver\Src\stm32h7xx_hal_cryp.c">
-      <Filter>HAL</Filter>
-    </ClCompile>
-    <ClCompile Include="Drivers\STM32H7xx_HAL_Driver\Src\stm32h7xx_hal_cryp_ex.c">
-      <Filter>HAL</Filter>
-    </ClCompile>
-    <ClCompile Include="Drivers\STM32H7xx_HAL_Driver\Src\stm32h7xx_hal_dac.c">
-      <Filter>HAL</Filter>
-    </ClCompile>
-    <ClCompile Include="Drivers\STM32H7xx_HAL_Driver\Src\stm32h7xx_hal_dac_ex.c">
-      <Filter>HAL</Filter>
-    </ClCompile>
-    <ClCompile Include="Drivers\STM32H7xx_HAL_Driver\Src\stm32h7xx_hal_dcmi.c">
-      <Filter>HAL</Filter>
-    </ClCompile>
-    <ClCompile Include="Drivers\STM32H7xx_HAL_Driver\Src\stm32h7xx_hal_dfsdm.c">
-      <Filter>HAL</Filter>
-    </ClCompile>
-    <ClCompile Include="Drivers\STM32H7xx_HAL_Driver\Src\stm32h7xx_hal_dma.c">
-      <Filter>HAL</Filter>
-    </ClCompile>
-    <ClCompile Include="Drivers\STM32H7xx_HAL_Driver\Src\stm32h7xx_hal_dma_ex.c">
-      <Filter>HAL</Filter>
-    </ClCompile>
-    <ClCompile Include="Drivers\STM32H7xx_HAL_Driver\Src\stm32h7xx_hal_dma2d.c">
-      <Filter>HAL</Filter>
-    </ClCompile>
-    <ClCompile Include="Drivers\STM32H7xx_HAL_Driver\Src\stm32h7xx_hal_dsi.c">
-      <Filter>HAL</Filter>
-    </ClCompile>
-    <ClCompile Include="Drivers\STM32H7xx_HAL_Driver\Src\stm32h7xx_hal_eth.c">
-      <Filter>HAL</Filter>
-    </ClCompile>
-    <ClCompile Include="Drivers\STM32H7xx_HAL_Driver\Src\stm32h7xx_hal_eth_ex.c">
-      <Filter>HAL</Filter>
-    </ClCompile>
-    <ClCompile Include="Drivers\STM32H7xx_HAL_Driver\Src\stm32h7xx_hal_exti.c">
-      <Filter>HAL</Filter>
-    </ClCompile>
-    <ClCompile Include="Drivers\STM32H7xx_HAL_Driver\Src\stm32h7xx_hal_fdcan.c">
-      <Filter>HAL</Filter>
-    </ClCompile>
-    <ClCompile Include="Drivers\STM32H7xx_HAL_Driver\Src\stm32h7xx_hal_flash.c">
-      <Filter>HAL</Filter>
-    </ClCompile>
-    <ClCompile Include="Drivers\STM32H7xx_HAL_Driver\Src\stm32h7xx_hal_flash_ex.c">
-      <Filter>HAL</Filter>
-    </ClCompile>
-    <ClCompile Include="Drivers\STM32H7xx_HAL_Driver\Src\stm32h7xx_hal_gpio.c">
-      <Filter>HAL</Filter>
-    </ClCompile>
-    <ClCompile Include="Drivers\STM32H7xx_HAL_Driver\Src\stm32h7xx_hal_hash.c">
-      <Filter>HAL</Filter>
-    </ClCompile>
-    <ClCompile Include="Drivers\STM32H7xx_HAL_Driver\Src\stm32h7xx_hal_hash_ex.c">
-      <Filter>HAL</Filter>
-    </ClCompile>
-    <ClCompile Include="Drivers\STM32H7xx_HAL_Driver\Src\stm32h7xx_hal_hcd.c">
-      <Filter>HAL</Filter>
-    </ClCompile>
-    <ClCompile Include="Drivers\STM32H7xx_HAL_Driver\Src\stm32h7xx_hal_hrtim.c">
-      <Filter>HAL</Filter>
-    </ClCompile>
-    <ClCompile Include="Drivers\STM32H7xx_HAL_Driver\Src\stm32h7xx_hal_hsem.c">
-      <Filter>HAL</Filter>
-    </ClCompile>
-    <ClCompile Include="Drivers\STM32H7xx_HAL_Driver\Src\stm32h7xx_hal_i2c.c">
-      <Filter>HAL</Filter>
-    </ClCompile>
-    <ClCompile Include="Drivers\STM32H7xx_HAL_Driver\Src\stm32h7xx_hal_i2c_ex.c">
-      <Filter>HAL</Filter>
-    </ClCompile>
-    <ClCompile Include="Drivers\STM32H7xx_HAL_Driver\Src\stm32h7xx_hal_i2s.c">
-      <Filter>HAL</Filter>
-    </ClCompile>
-    <ClCompile Include="Drivers\STM32H7xx_HAL_Driver\Src\stm32h7xx_hal_i2s_ex.c">
-      <Filter>HAL</Filter>
-    </ClCompile>
-    <ClCompile Include="Drivers\STM32H7xx_HAL_Driver\Src\stm32h7xx_hal_irda.c">
-      <Filter>HAL</Filter>
-    </ClCompile>
-    <ClCompile Include="Drivers\STM32H7xx_HAL_Driver\Src\stm32h7xx_hal_iwdg.c">
-      <Filter>HAL</Filter>
-    </ClCompile>
-    <ClCompile Include="Drivers\STM32H7xx_HAL_Driver\Src\stm32h7xx_hal_jpeg.c">
-      <Filter>HAL</Filter>
-    </ClCompile>
-    <ClCompile Include="Drivers\STM32H7xx_HAL_Driver\Src\stm32h7xx_hal_lptim.c">
-      <Filter>HAL</Filter>
-    </ClCompile>
-    <ClCompile Include="Drivers\STM32H7xx_HAL_Driver\Src\stm32h7xx_hal_ltdc.c">
-      <Filter>HAL</Filter>
-    </ClCompile>
-    <ClCompile Include="Drivers\STM32H7xx_HAL_Driver\Src\stm32h7xx_hal_ltdc_ex.c">
-      <Filter>HAL</Filter>
-    </ClCompile>
-    <ClCompile Include="Drivers\STM32H7xx_HAL_Driver\Src\stm32h7xx_hal_mdios.c">
-      <Filter>HAL</Filter>
-    </ClCompile>
-    <ClCompile Include="Drivers\STM32H7xx_HAL_Driver\Src\stm32h7xx_hal_mdma.c">
-      <Filter>HAL</Filter>
-    </ClCompile>
-    <ClCompile Include="Drivers\STM32H7xx_HAL_Driver\Src\stm32h7xx_hal_mmc.c">
-      <Filter>HAL</Filter>
-    </ClCompile>
-    <ClCompile Include="Drivers\STM32H7xx_HAL_Driver\Src\stm32h7xx_hal_mmc_ex.c">
-      <Filter>HAL</Filter>
-    </ClCompile>
-    <ClCompile Include="Drivers\STM32H7xx_HAL_Driver\Src\stm32h7xx_hal_msp_template.c">
-      <Filter>HAL</Filter>
-    </ClCompile>
-    <ClCompile Include="Drivers\STM32H7xx_HAL_Driver\Src\stm32h7xx_hal_nand.c">
-      <Filter>HAL</Filter>
-    </ClCompile>
-    <ClCompile Include="Drivers\STM32H7xx_HAL_Driver\Src\stm32h7xx_hal_nor.c">
-      <Filter>HAL</Filter>
-    </ClCompile>
-    <ClCompile Include="Drivers\STM32H7xx_HAL_Driver\Src\stm32h7xx_hal_opamp.c">
-      <Filter>HAL</Filter>
-    </ClCompile>
-    <ClCompile Include="Drivers\STM32H7xx_HAL_Driver\Src\stm32h7xx_hal_opamp_ex.c">
-      <Filter>HAL</Filter>
-    </ClCompile>
-    <ClCompile Include="Drivers\STM32H7xx_HAL_Driver\Src\stm32h7xx_hal_pcd.c">
-      <Filter>HAL</Filter>
-    </ClCompile>
-    <ClCompile Include="Drivers\STM32H7xx_HAL_Driver\Src\stm32h7xx_hal_pcd_ex.c">
-      <Filter>HAL</Filter>
-    </ClCompile>
-    <ClCompile Include="Drivers\STM32H7xx_HAL_Driver\Src\stm32h7xx_hal_pwr.c">
-      <Filter>HAL</Filter>
-    </ClCompile>
-    <ClCompile Include="Drivers\STM32H7xx_HAL_Driver\Src\stm32h7xx_hal_pwr_ex.c">
-      <Filter>HAL</Filter>
-    </ClCompile>
-    <ClCompile Include="Drivers\STM32H7xx_HAL_Driver\Src\stm32h7xx_hal_qspi.c">
-      <Filter>HAL</Filter>
-    </ClCompile>
-    <ClCompile Include="Drivers\STM32H7xx_HAL_Driver\Src\stm32h7xx_hal_ramecc.c">
-      <Filter>HAL</Filter>
-    </ClCompile>
-    <ClCompile Include="Drivers\STM32H7xx_HAL_Driver\Src\stm32h7xx_hal_rcc.c">
-      <Filter>HAL</Filter>
-    </ClCompile>
-    <ClCompile Include="Drivers\STM32H7xx_HAL_Driver\Src\stm32h7xx_hal_rcc_ex.c">
-      <Filter>HAL</Filter>
-    </ClCompile>
-    <ClCompile Include="Drivers\STM32H7xx_HAL_Driver\Src\stm32h7xx_hal_rng.c">
-      <Filter>HAL</Filter>
-    </ClCompile>
-    <ClCompile Include="Drivers\STM32H7xx_HAL_Driver\Src\stm32h7xx_hal_rtc.c">
-      <Filter>HAL</Filter>
-    </ClCompile>
-    <ClCompile Include="Drivers\STM32H7xx_HAL_Driver\Src\stm32h7xx_hal_rtc_ex.c">
-      <Filter>HAL</Filter>
-    </ClCompile>
-    <ClCompile Include="Drivers\STM32H7xx_HAL_Driver\Src\stm32h7xx_hal_sai.c">
-      <Filter>HAL</Filter>
-    </ClCompile>
-    <ClCompile Include="Drivers\STM32H7xx_HAL_Driver\Src\stm32h7xx_hal_sai_ex.c">
-      <Filter>HAL</Filter>
-    </ClCompile>
-    <ClCompile Include="Drivers\STM32H7xx_HAL_Driver\Src\stm32h7xx_hal_sd.c">
-      <Filter>HAL</Filter>
-    </ClCompile>
-    <ClCompile Include="Drivers\STM32H7xx_HAL_Driver\Src\stm32h7xx_hal_sd_ex.c">
-      <Filter>HAL</Filter>
-    </ClCompile>
-    <ClCompile Include="Drivers\STM32H7xx_HAL_Driver\Src\stm32h7xx_hal_sdram.c">
-      <Filter>HAL</Filter>
-    </ClCompile>
-    <ClCompile Include="Drivers\STM32H7xx_HAL_Driver\Src\stm32h7xx_hal_smartcard.c">
-      <Filter>HAL</Filter>
-    </ClCompile>
-    <ClCompile Include="Drivers\STM32H7xx_HAL_Driver\Src\stm32h7xx_hal_smartcard_ex.c">
-      <Filter>HAL</Filter>
-    </ClCompile>
-    <ClCompile Include="Drivers\STM32H7xx_HAL_Driver\Src\stm32h7xx_hal_smbus.c">
-      <Filter>HAL</Filter>
-    </ClCompile>
-    <ClCompile Include="Drivers\STM32H7xx_HAL_Driver\Src\stm32h7xx_hal_spdifrx.c">
-      <Filter>HAL</Filter>
-    </ClCompile>
-    <ClCompile Include="Drivers\STM32H7xx_HAL_Driver\Src\stm32h7xx_hal_spi.c">
-      <Filter>HAL</Filter>
-    </ClCompile>
-    <ClCompile Include="Drivers\STM32H7xx_HAL_Driver\Src\stm32h7xx_hal_spi_ex.c">
-      <Filter>HAL</Filter>
-    </ClCompile>
-    <ClCompile Include="Drivers\STM32H7xx_HAL_Driver\Src\stm32h7xx_hal_sram.c">
-      <Filter>HAL</Filter>
-    </ClCompile>
-    <ClCompile Include="Drivers\STM32H7xx_HAL_Driver\Src\stm32h7xx_hal_swpmi.c">
-      <Filter>HAL</Filter>
-    </ClCompile>
-    <ClCompile Include="Drivers\STM32H7xx_HAL_Driver\Src\stm32h7xx_hal_tim.c">
-      <Filter>HAL</Filter>
-    </ClCompile>
-    <ClCompile Include="Drivers\STM32H7xx_HAL_Driver\Src\stm32h7xx_hal_tim_ex.c">
-      <Filter>HAL</Filter>
-    </ClCompile>
-    <ClCompile Include="Drivers\STM32H7xx_HAL_Driver\Src\stm32h7xx_hal_timebase_rtc_alarm_template.c">
-      <Filter>HAL</Filter>
-    </ClCompile>
-    <ClCompile Include="Drivers\STM32H7xx_HAL_Driver\Src\stm32h7xx_hal_timebase_rtc_wakeup_template.c">
-      <Filter>HAL</Filter>
-    </ClCompile>
-    <ClCompile Include="Drivers\STM32H7xx_HAL_Driver\Src\stm32h7xx_hal_timebase_tim_template.c">
-      <Filter>HAL</Filter>
-    </ClCompile>
-    <ClCompile Include="Drivers\STM32H7xx_HAL_Driver\Src\stm32h7xx_hal_uart.c">
-      <Filter>HAL</Filter>
-    </ClCompile>
-    <ClCompile Include="Drivers\STM32H7xx_HAL_Driver\Src\stm32h7xx_hal_uart_ex.c">
-      <Filter>HAL</Filter>
-    </ClCompile>
-    <ClCompile Include="Drivers\STM32H7xx_HAL_Driver\Src\stm32h7xx_hal_usart.c">
-      <Filter>HAL</Filter>
-    </ClCompile>
-    <ClCompile Include="Drivers\STM32H7xx_HAL_Driver\Src\stm32h7xx_hal_usart_ex.c">
-      <Filter>HAL</Filter>
-    </ClCompile>
-    <ClCompile Include="Drivers\STM32H7xx_HAL_Driver\Src\stm32h7xx_hal_wwdg.c">
-      <Filter>HAL</Filter>
-    </ClCompile>
-    <ClCompile Include="Drivers\STM32H7xx_HAL_Driver\Src\stm32h7xx_ll_adc.c">
-      <Filter>HAL</Filter>
-    </ClCompile>
-    <ClCompile Include="Drivers\STM32H7xx_HAL_Driver\Src\stm32h7xx_ll_bdma.c">
-      <Filter>HAL</Filter>
-    </ClCompile>
-    <ClCompile Include="Drivers\STM32H7xx_HAL_Driver\Src\stm32h7xx_ll_comp.c">
-      <Filter>HAL</Filter>
-    </ClCompile>
-    <ClCompile Include="Drivers\STM32H7xx_HAL_Driver\Src\stm32h7xx_ll_crc.c">
-      <Filter>HAL</Filter>
-    </ClCompile>
-    <ClCompile Include="Drivers\STM32H7xx_HAL_Driver\Src\stm32h7xx_ll_dac.c">
-      <Filter>HAL</Filter>
-    </ClCompile>
-    <ClCompile Include="Drivers\STM32H7xx_HAL_Driver\Src\stm32h7xx_ll_delayblock.c">
-      <Filter>HAL</Filter>
-    </ClCompile>
-    <ClCompile Include="Drivers\STM32H7xx_HAL_Driver\Src\stm32h7xx_ll_dma.c">
-      <Filter>HAL</Filter>
-    </ClCompile>
-    <ClCompile Include="Drivers\STM32H7xx_HAL_Driver\Src\stm32h7xx_ll_dma2d.c">
-      <Filter>HAL</Filter>
-    </ClCompile>
-    <ClCompile Include="Drivers\STM32H7xx_HAL_Driver\Src\stm32h7xx_ll_exti.c">
-      <Filter>HAL</Filter>
-    </ClCompile>
-    <ClCompile Include="Drivers\STM32H7xx_HAL_Driver\Src\stm32h7xx_ll_fmc.c">
-      <Filter>HAL</Filter>
-    </ClCompile>
-    <ClCompile Include="Drivers\STM32H7xx_HAL_Driver\Src\stm32h7xx_ll_gpio.c">
-      <Filter>HAL</Filter>
-    </ClCompile>
-    <ClCompile Include="Drivers\STM32H7xx_HAL_Driver\Src\stm32h7xx_ll_hrtim.c">
-      <Filter>HAL</Filter>
-    </ClCompile>
-    <ClCompile Include="Drivers\STM32H7xx_HAL_Driver\Src\stm32h7xx_ll_i2c.c">
-      <Filter>HAL</Filter>
-    </ClCompile>
-    <ClCompile Include="Drivers\STM32H7xx_HAL_Driver\Src\stm32h7xx_ll_lptim.c">
-      <Filter>HAL</Filter>
-    </ClCompile>
-    <ClCompile Include="Drivers\STM32H7xx_HAL_Driver\Src\stm32h7xx_ll_lpuart.c">
-      <Filter>HAL</Filter>
-    </ClCompile>
-    <ClCompile Include="Drivers\STM32H7xx_HAL_Driver\Src\stm32h7xx_ll_mdma.c">
-      <Filter>HAL</Filter>
-    </ClCompile>
-    <ClCompile Include="Drivers\STM32H7xx_HAL_Driver\Src\stm32h7xx_ll_opamp.c">
-      <Filter>HAL</Filter>
-    </ClCompile>
-    <ClCompile Include="Drivers\STM32H7xx_HAL_Driver\Src\stm32h7xx_ll_pwr.c">
-      <Filter>HAL</Filter>
-    </ClCompile>
-    <ClCompile Include="Drivers\STM32H7xx_HAL_Driver\Src\stm32h7xx_ll_rcc.c">
-      <Filter>HAL</Filter>
-    </ClCompile>
-    <ClCompile Include="Drivers\STM32H7xx_HAL_Driver\Src\stm32h7xx_ll_rng.c">
-      <Filter>HAL</Filter>
-    </ClCompile>
-    <ClCompile Include="Drivers\STM32H7xx_HAL_Driver\Src\stm32h7xx_ll_rtc.c">
-      <Filter>HAL</Filter>
-    </ClCompile>
-    <ClCompile Include="Drivers\STM32H7xx_HAL_Driver\Src\stm32h7xx_ll_sdmmc.c">
-      <Filter>HAL</Filter>
-    </ClCompile>
-    <ClCompile Include="Drivers\STM32H7xx_HAL_Driver\Src\stm32h7xx_ll_spi.c">
-      <Filter>HAL</Filter>
-    </ClCompile>
-    <ClCompile Include="Drivers\STM32H7xx_HAL_Driver\Src\stm32h7xx_ll_swpmi.c">
-      <Filter>HAL</Filter>
-    </ClCompile>
-    <ClCompile Include="Drivers\STM32H7xx_HAL_Driver\Src\stm32h7xx_ll_tim.c">
-      <Filter>HAL</Filter>
-    </ClCompile>
-    <ClCompile Include="Drivers\STM32H7xx_HAL_Driver\Src\stm32h7xx_ll_usart.c">
-      <Filter>HAL</Filter>
-    </ClCompile>
-    <ClCompile Include="Drivers\STM32H7xx_HAL_Driver\Src\stm32h7xx_ll_usb.c">
-      <Filter>HAL</Filter>
-    </ClCompile>
-    <ClCompile Include="Drivers\STM32H7xx_HAL_Driver\Src\stm32h7xx_ll_utils.c">
-      <Filter>HAL</Filter>
-    </ClCompile>
-    <ClCompile Include="src\util_hal_map.c">
-      <Filter>Source files</Filter>
-    </ClCompile>
-    <ClCompile Include="Middlewares\ST\STM32_USB_Device_Library\Core\Src\usbd_core.c">
-      <Filter>USB Middleware</Filter>
-    </ClCompile>
-    <ClCompile Include="Middlewares\ST\STM32_USB_Device_Library\Core\Src\usbd_ctlreq.c">
-      <Filter>USB Middleware</Filter>
-    </ClCompile>
-    <ClCompile Include="Middlewares\ST\STM32_USB_Device_Library\Core\Src\usbd_ioreq.c">
-      <Filter>USB Middleware</Filter>
-    </ClCompile>
-    <ClCompile Include="src\usbd_cdc_if.c">
-      <Filter>Source files</Filter>
-    </ClCompile>
-    <ClCompile Include="src\usbd_conf.c">
-      <Filter>Source files</Filter>
-    </ClCompile>
-    <ClCompile Include="src\usbd_desc.c">
-      <Filter>Source files</Filter>
-    </ClCompile>
-    <ClCompile Include="src\hid_usb.cpp">
-      <Filter>Source files</Filter>
-    </ClCompile>
-    <ClCompile Include="Middlewares\ST\STM32_USB_Device_Library\Class\CDC\Src\usbd_cdc.c">
-      <Filter>USB Middleware</Filter>
-    </ClCompile>
-<<<<<<< HEAD
-    <ClCompile Include="src\per_sdmmc.cpp">
-      <Filter>Source files</Filter>
-    </ClCompile>
-    <ClCompile Include="Middlewares\Third_Party\FatFs\src\diskio.c">
-      <Filter>HAL\FATFS</Filter>
-    </ClCompile>
-    <ClCompile Include="Middlewares\Third_Party\FatFs\src\ff.c">
-      <Filter>HAL\FATFS</Filter>
-    </ClCompile>
-    <ClCompile Include="Middlewares\Third_Party\FatFs\src\ff_gen_drv.c">
-      <Filter>HAL\FATFS</Filter>
-    </ClCompile>
-    <ClCompile Include="src\util_sd_diskio.c">
-      <Filter>Source files</Filter>
-    </ClCompile>
-    <ClCompile Include="src\util_bsp_sd_diskio.c">
-      <Filter>Header files</Filter>
-=======
-    <ClCompile Include="src\per_spi.cpp">
-      <Filter>Source files</Filter>
-    </ClCompile>
-    <ClCompile Include="src\hid_oled_display.cpp">
-      <Filter>Source files</Filter>
-    </ClCompile>
-    <ClCompile Include="src\util_oled_fonts.c">
-      <Filter>Source files</Filter>
->>>>>>> 2552720d
-    </ClCompile>
-  </ItemGroup>
-  <ItemGroup>
-    <LinkerScript Include="..\core\STM32H750IB_flash.lds" />
-  </ItemGroup>
-</Project>+﻿<?xml version="1.0" encoding="utf-8"?>
+<Project ToolsVersion="4.0" xmlns="http://schemas.microsoft.com/developer/msbuild/2003">
+  <ItemGroup>
+    <Filter Include="Source files">
+      <UniqueIdentifier>{59aa230b-1660-44b5-87c1-2a6ceee50f14}</UniqueIdentifier>
+      <Extensions>cpp;c;cc;cxx;def;odl;idl;hpj;bat;asm;asmx</Extensions>
+    </Filter>
+    <Filter Include="Header files">
+      <UniqueIdentifier>{d151fcc6-34fd-405b-a884-0ef4b26ab0a9}</UniqueIdentifier>
+      <Extensions>h;hpp;hxx;hm;inl;inc;xsd</Extensions>
+    </Filter>
+    <Filter Include="Resource files">
+      <UniqueIdentifier>{0db6a33f-ab91-4e48-848e-c20ca67dd253}</UniqueIdentifier>
+      <Extensions>rc;ico;cur;bmp;dlg;rc2;rct;bin;rgs;gif;jpg;jpeg;jpe;resx;tiff;tif;png;wav</Extensions>
+    </Filter>
+    <Filter Include="Source files\Device-specific files">
+      <UniqueIdentifier>{dc7152e9-ed42-402a-b255-30fc9227e423}</UniqueIdentifier>
+    </Filter>
+    <Filter Include="Header files\Device-specific files">
+      <UniqueIdentifier>{91fe0048-9069-4aa5-8a1a-a78904333b2d}</UniqueIdentifier>
+    </Filter>
+    <Filter Include="VisualGDB settings">
+      <UniqueIdentifier>{d804b7fb-bc78-40ec-98ce-9bea7733d09b}</UniqueIdentifier>
+    </Filter>
+    <Filter Include="HAL">
+      <UniqueIdentifier>{687872cc-2267-4005-a717-839d536f75d3}</UniqueIdentifier>
+    </Filter>
+    <Filter Include="CMSIS">
+      <UniqueIdentifier>{d09b4563-3bcf-452d-a23a-b147a545005b}</UniqueIdentifier>
+    </Filter>
+    <Filter Include="USB Middleware">
+      <UniqueIdentifier>{23cd5738-10d6-4357-bb0b-f9a24c84f81e}</UniqueIdentifier>
+    </Filter>
+    <Filter Include="HAL\FATFS">
+      <UniqueIdentifier>{fd2e7ec2-53f4-4733-9433-f501b955cc93}</UniqueIdentifier>
+    </Filter>
+  </ItemGroup>
+  <ItemGroup>
+    <None Include="stm32.props">
+      <Filter>Source files\Device-specific files</Filter>
+    </None>
+    <ClCompile Include="$(BSP_ROOT)\STM32H7xxxx\StartupFiles\startup_stm32h750xx.c">
+      <Filter>Source files\Device-specific files</Filter>
+    </ClCompile>
+    <None Include="libdaisy-Debug.vgdbsettings">
+      <Filter>VisualGDB settings</Filter>
+    </None>
+    <None Include="libdaisy-Release.vgdbsettings">
+      <Filter>VisualGDB settings</Filter>
+    </None>
+    <None Include="stm32.xml">
+      <Filter>VisualGDB settings</Filter>
+    </None>
+  </ItemGroup>
+  <ItemGroup>
+    <ClInclude Include="src\daisy.h">
+      <Filter>Header files</Filter>
+    </ClInclude>
+    <ClInclude Include="src\daisy_core.h">
+      <Filter>Header files</Filter>
+    </ClInclude>
+    <ClInclude Include="src\daisy_field.h">
+      <Filter>Header files</Filter>
+    </ClInclude>
+    <ClInclude Include="src\daisy_patch.h">
+      <Filter>Header files</Filter>
+    </ClInclude>
+    <ClInclude Include="src\daisy_petal.h">
+      <Filter>Header files</Filter>
+    </ClInclude>
+    <ClInclude Include="src\daisy_pod.h">
+      <Filter>Header files</Filter>
+    </ClInclude>
+    <ClInclude Include="src\daisy_seed.h">
+      <Filter>Header files</Filter>
+    </ClInclude>
+    <ClInclude Include="src\dev_codec_pcm3060.h">
+      <Filter>Header files</Filter>
+    </ClInclude>
+    <ClInclude Include="src\dev_codec_wm8731.h">
+      <Filter>Header files</Filter>
+    </ClInclude>
+    <ClInclude Include="src\dev_codec_wm8731_frame.h">
+      <Filter>Header files</Filter>
+    </ClInclude>
+    <ClInclude Include="src\dev_flash_IS25LP064A.h">
+      <Filter>Header files</Filter>
+    </ClInclude>
+    <ClInclude Include="src\dev_flash_IS25LP080D.h">
+      <Filter>Header files</Filter>
+    </ClInclude>
+    <ClInclude Include="src\dev_leddriver.h">
+      <Filter>Header files</Filter>
+    </ClInclude>
+    <ClInclude Include="src\dev_sdram.h">
+      <Filter>Header files</Filter>
+    </ClInclude>
+    <ClInclude Include="src\dev_sr_4021.h">
+      <Filter>Header files</Filter>
+    </ClInclude>
+    <ClInclude Include="src\hid_audio.h">
+      <Filter>Header files</Filter>
+    </ClInclude>
+    <ClInclude Include="src\hid_encoder.h">
+      <Filter>Header files</Filter>
+    </ClInclude>
+    <ClInclude Include="src\hid_switch.h">
+      <Filter>Header files</Filter>
+    </ClInclude>
+    <ClInclude Include="src\per_adc.h">
+      <Filter>Header files</Filter>
+    </ClInclude>
+    <ClInclude Include="src\per_dac.h">
+      <Filter>Header files</Filter>
+    </ClInclude>
+    <ClInclude Include="src\per_gpio.h">
+      <Filter>Header files</Filter>
+    </ClInclude>
+    <ClInclude Include="src\per_i2c.h">
+      <Filter>Header files</Filter>
+    </ClInclude>
+    <ClInclude Include="src\per_qspi.h">
+      <Filter>Header files</Filter>
+    </ClInclude>
+    <ClInclude Include="src\per_sai.h">
+      <Filter>Header files</Filter>
+    </ClInclude>
+    <ClInclude Include="src\stm32h7xx_hal_conf.h">
+      <Filter>Header files</Filter>
+    </ClInclude>
+    <ClInclude Include="src\sys_dma.h">
+      <Filter>Header files</Filter>
+    </ClInclude>
+    <ClInclude Include="src\sys_system.h">
+      <Filter>Header files</Filter>
+    </ClInclude>
+    <ClInclude Include="src\hid_ctrl.h">
+      <Filter>Header files</Filter>
+    </ClInclude>
+    <ClInclude Include="src\parameter.h">
+      <Filter>Header files</Filter>
+    </ClInclude>
+    <ClInclude Include="src\per_tim.h">
+      <Filter>Header files</Filter>
+    </ClInclude>
+    <ClInclude Include="src\per_uart.h">
+      <Filter>Header files</Filter>
+    </ClInclude>
+    <ClInclude Include="src\hid_midi.h">
+      <Filter>Header files</Filter>
+    </ClInclude>
+    <ClInclude Include="Drivers\STM32H7xx_HAL_Driver\Inc\stm32_assert_template.h">
+      <Filter>HAL</Filter>
+    </ClInclude>
+    <ClInclude Include="Drivers\STM32H7xx_HAL_Driver\Inc\stm32h7xx_hal.h">
+      <Filter>HAL</Filter>
+    </ClInclude>
+    <ClInclude Include="Drivers\STM32H7xx_HAL_Driver\Inc\stm32h7xx_hal_adc.h">
+      <Filter>HAL</Filter>
+    </ClInclude>
+    <ClInclude Include="Drivers\STM32H7xx_HAL_Driver\Inc\stm32h7xx_hal_adc_ex.h">
+      <Filter>HAL</Filter>
+    </ClInclude>
+    <ClInclude Include="Drivers\STM32H7xx_HAL_Driver\Inc\stm32h7xx_hal_cec.h">
+      <Filter>HAL</Filter>
+    </ClInclude>
+    <ClInclude Include="Drivers\STM32H7xx_HAL_Driver\Inc\stm32h7xx_hal_comp.h">
+      <Filter>HAL</Filter>
+    </ClInclude>
+    <ClInclude Include="Drivers\STM32H7xx_HAL_Driver\Inc\stm32h7xx_hal_conf_template.h">
+      <Filter>HAL</Filter>
+    </ClInclude>
+    <ClInclude Include="Drivers\STM32H7xx_HAL_Driver\Inc\stm32h7xx_hal_cortex.h">
+      <Filter>HAL</Filter>
+    </ClInclude>
+    <ClInclude Include="Drivers\STM32H7xx_HAL_Driver\Inc\stm32h7xx_hal_crc.h">
+      <Filter>HAL</Filter>
+    </ClInclude>
+    <ClInclude Include="Drivers\STM32H7xx_HAL_Driver\Inc\stm32h7xx_hal_crc_ex.h">
+      <Filter>HAL</Filter>
+    </ClInclude>
+    <ClInclude Include="Drivers\STM32H7xx_HAL_Driver\Inc\stm32h7xx_hal_cryp.h">
+      <Filter>HAL</Filter>
+    </ClInclude>
+    <ClInclude Include="Drivers\STM32H7xx_HAL_Driver\Inc\stm32h7xx_hal_cryp_ex.h">
+      <Filter>HAL</Filter>
+    </ClInclude>
+    <ClInclude Include="Drivers\STM32H7xx_HAL_Driver\Inc\stm32h7xx_hal_dac.h">
+      <Filter>HAL</Filter>
+    </ClInclude>
+    <ClInclude Include="Drivers\STM32H7xx_HAL_Driver\Inc\stm32h7xx_hal_dac_ex.h">
+      <Filter>HAL</Filter>
+    </ClInclude>
+    <ClInclude Include="Drivers\STM32H7xx_HAL_Driver\Inc\stm32h7xx_hal_dcmi.h">
+      <Filter>HAL</Filter>
+    </ClInclude>
+    <ClInclude Include="Drivers\STM32H7xx_HAL_Driver\Inc\stm32h7xx_hal_def.h">
+      <Filter>HAL</Filter>
+    </ClInclude>
+    <ClInclude Include="Drivers\STM32H7xx_HAL_Driver\Inc\stm32h7xx_hal_dfsdm.h">
+      <Filter>HAL</Filter>
+    </ClInclude>
+    <ClInclude Include="Drivers\STM32H7xx_HAL_Driver\Inc\stm32h7xx_hal_dma.h">
+      <Filter>HAL</Filter>
+    </ClInclude>
+    <ClInclude Include="Drivers\STM32H7xx_HAL_Driver\Inc\stm32h7xx_hal_dma_ex.h">
+      <Filter>HAL</Filter>
+    </ClInclude>
+    <ClInclude Include="Drivers\STM32H7xx_HAL_Driver\Inc\stm32h7xx_hal_dma2d.h">
+      <Filter>HAL</Filter>
+    </ClInclude>
+    <ClInclude Include="Drivers\STM32H7xx_HAL_Driver\Inc\stm32h7xx_hal_dsi.h">
+      <Filter>HAL</Filter>
+    </ClInclude>
+    <ClInclude Include="Drivers\STM32H7xx_HAL_Driver\Inc\stm32h7xx_hal_eth.h">
+      <Filter>HAL</Filter>
+    </ClInclude>
+    <ClInclude Include="Drivers\STM32H7xx_HAL_Driver\Inc\stm32h7xx_hal_eth_ex.h">
+      <Filter>HAL</Filter>
+    </ClInclude>
+    <ClInclude Include="Drivers\STM32H7xx_HAL_Driver\Inc\stm32h7xx_hal_exti.h">
+      <Filter>HAL</Filter>
+    </ClInclude>
+    <ClInclude Include="Drivers\STM32H7xx_HAL_Driver\Inc\stm32h7xx_hal_fdcan.h">
+      <Filter>HAL</Filter>
+    </ClInclude>
+    <ClInclude Include="Drivers\STM32H7xx_HAL_Driver\Inc\stm32h7xx_hal_flash.h">
+      <Filter>HAL</Filter>
+    </ClInclude>
+    <ClInclude Include="Drivers\STM32H7xx_HAL_Driver\Inc\stm32h7xx_hal_flash_ex.h">
+      <Filter>HAL</Filter>
+    </ClInclude>
+    <ClInclude Include="Drivers\STM32H7xx_HAL_Driver\Inc\stm32h7xx_hal_gpio.h">
+      <Filter>HAL</Filter>
+    </ClInclude>
+    <ClInclude Include="Drivers\STM32H7xx_HAL_Driver\Inc\stm32h7xx_hal_gpio_ex.h">
+      <Filter>HAL</Filter>
+    </ClInclude>
+    <ClInclude Include="Drivers\STM32H7xx_HAL_Driver\Inc\stm32h7xx_hal_hash.h">
+      <Filter>HAL</Filter>
+    </ClInclude>
+    <ClInclude Include="Drivers\STM32H7xx_HAL_Driver\Inc\stm32h7xx_hal_hash_ex.h">
+      <Filter>HAL</Filter>
+    </ClInclude>
+    <ClInclude Include="Drivers\STM32H7xx_HAL_Driver\Inc\stm32h7xx_hal_hcd.h">
+      <Filter>HAL</Filter>
+    </ClInclude>
+    <ClInclude Include="Drivers\STM32H7xx_HAL_Driver\Inc\stm32h7xx_hal_hrtim.h">
+      <Filter>HAL</Filter>
+    </ClInclude>
+    <ClInclude Include="Drivers\STM32H7xx_HAL_Driver\Inc\stm32h7xx_hal_hsem.h">
+      <Filter>HAL</Filter>
+    </ClInclude>
+    <ClInclude Include="Drivers\STM32H7xx_HAL_Driver\Inc\stm32h7xx_hal_i2c.h">
+      <Filter>HAL</Filter>
+    </ClInclude>
+    <ClInclude Include="Drivers\STM32H7xx_HAL_Driver\Inc\stm32h7xx_hal_i2c_ex.h">
+      <Filter>HAL</Filter>
+    </ClInclude>
+    <ClInclude Include="Drivers\STM32H7xx_HAL_Driver\Inc\stm32h7xx_hal_i2s.h">
+      <Filter>HAL</Filter>
+    </ClInclude>
+    <ClInclude Include="Drivers\STM32H7xx_HAL_Driver\Inc\stm32h7xx_hal_i2s_ex.h">
+      <Filter>HAL</Filter>
+    </ClInclude>
+    <ClInclude Include="Drivers\STM32H7xx_HAL_Driver\Inc\stm32h7xx_hal_irda.h">
+      <Filter>HAL</Filter>
+    </ClInclude>
+    <ClInclude Include="Drivers\STM32H7xx_HAL_Driver\Inc\stm32h7xx_hal_irda_ex.h">
+      <Filter>HAL</Filter>
+    </ClInclude>
+    <ClInclude Include="Drivers\STM32H7xx_HAL_Driver\Inc\stm32h7xx_hal_iwdg.h">
+      <Filter>HAL</Filter>
+    </ClInclude>
+    <ClInclude Include="Drivers\STM32H7xx_HAL_Driver\Inc\stm32h7xx_hal_jpeg.h">
+      <Filter>HAL</Filter>
+    </ClInclude>
+    <ClInclude Include="Drivers\STM32H7xx_HAL_Driver\Inc\stm32h7xx_hal_lptim.h">
+      <Filter>HAL</Filter>
+    </ClInclude>
+    <ClInclude Include="Drivers\STM32H7xx_HAL_Driver\Inc\stm32h7xx_hal_ltdc.h">
+      <Filter>HAL</Filter>
+    </ClInclude>
+    <ClInclude Include="Drivers\STM32H7xx_HAL_Driver\Inc\stm32h7xx_hal_ltdc_ex.h">
+      <Filter>HAL</Filter>
+    </ClInclude>
+    <ClInclude Include="Drivers\STM32H7xx_HAL_Driver\Inc\stm32h7xx_hal_mdios.h">
+      <Filter>HAL</Filter>
+    </ClInclude>
+    <ClInclude Include="Drivers\STM32H7xx_HAL_Driver\Inc\stm32h7xx_hal_mdma.h">
+      <Filter>HAL</Filter>
+    </ClInclude>
+    <ClInclude Include="Drivers\STM32H7xx_HAL_Driver\Inc\stm32h7xx_hal_mmc.h">
+      <Filter>HAL</Filter>
+    </ClInclude>
+    <ClInclude Include="Drivers\STM32H7xx_HAL_Driver\Inc\stm32h7xx_hal_mmc_ex.h">
+      <Filter>HAL</Filter>
+    </ClInclude>
+    <ClInclude Include="Drivers\STM32H7xx_HAL_Driver\Inc\stm32h7xx_hal_nand.h">
+      <Filter>HAL</Filter>
+    </ClInclude>
+    <ClInclude Include="Drivers\STM32H7xx_HAL_Driver\Inc\stm32h7xx_hal_nor.h">
+      <Filter>HAL</Filter>
+    </ClInclude>
+    <ClInclude Include="Drivers\STM32H7xx_HAL_Driver\Inc\stm32h7xx_hal_opamp.h">
+      <Filter>HAL</Filter>
+    </ClInclude>
+    <ClInclude Include="Drivers\STM32H7xx_HAL_Driver\Inc\stm32h7xx_hal_opamp_ex.h">
+      <Filter>HAL</Filter>
+    </ClInclude>
+    <ClInclude Include="Drivers\STM32H7xx_HAL_Driver\Inc\stm32h7xx_hal_pcd.h">
+      <Filter>HAL</Filter>
+    </ClInclude>
+    <ClInclude Include="Drivers\STM32H7xx_HAL_Driver\Inc\stm32h7xx_hal_pcd_ex.h">
+      <Filter>HAL</Filter>
+    </ClInclude>
+    <ClInclude Include="Drivers\STM32H7xx_HAL_Driver\Inc\stm32h7xx_hal_pwr.h">
+      <Filter>HAL</Filter>
+    </ClInclude>
+    <ClInclude Include="Drivers\STM32H7xx_HAL_Driver\Inc\stm32h7xx_hal_pwr_ex.h">
+      <Filter>HAL</Filter>
+    </ClInclude>
+    <ClInclude Include="Drivers\STM32H7xx_HAL_Driver\Inc\stm32h7xx_hal_qspi.h">
+      <Filter>HAL</Filter>
+    </ClInclude>
+    <ClInclude Include="Drivers\STM32H7xx_HAL_Driver\Inc\stm32h7xx_hal_ramecc.h">
+      <Filter>HAL</Filter>
+    </ClInclude>
+    <ClInclude Include="Drivers\STM32H7xx_HAL_Driver\Inc\stm32h7xx_hal_rcc.h">
+      <Filter>HAL</Filter>
+    </ClInclude>
+    <ClInclude Include="Drivers\STM32H7xx_HAL_Driver\Inc\stm32h7xx_hal_rcc_ex.h">
+      <Filter>HAL</Filter>
+    </ClInclude>
+    <ClInclude Include="Drivers\STM32H7xx_HAL_Driver\Inc\stm32h7xx_hal_rng.h">
+      <Filter>HAL</Filter>
+    </ClInclude>
+    <ClInclude Include="Drivers\STM32H7xx_HAL_Driver\Inc\stm32h7xx_hal_rtc.h">
+      <Filter>HAL</Filter>
+    </ClInclude>
+    <ClInclude Include="Drivers\STM32H7xx_HAL_Driver\Inc\stm32h7xx_hal_rtc_ex.h">
+      <Filter>HAL</Filter>
+    </ClInclude>
+    <ClInclude Include="Drivers\STM32H7xx_HAL_Driver\Inc\stm32h7xx_hal_sai.h">
+      <Filter>HAL</Filter>
+    </ClInclude>
+    <ClInclude Include="Drivers\STM32H7xx_HAL_Driver\Inc\stm32h7xx_hal_sai_ex.h">
+      <Filter>HAL</Filter>
+    </ClInclude>
+    <ClInclude Include="Drivers\STM32H7xx_HAL_Driver\Inc\stm32h7xx_hal_sd.h">
+      <Filter>HAL</Filter>
+    </ClInclude>
+    <ClInclude Include="Drivers\STM32H7xx_HAL_Driver\Inc\stm32h7xx_hal_sd_ex.h">
+      <Filter>HAL</Filter>
+    </ClInclude>
+    <ClInclude Include="Drivers\STM32H7xx_HAL_Driver\Inc\stm32h7xx_hal_sdram.h">
+      <Filter>HAL</Filter>
+    </ClInclude>
+    <ClInclude Include="Drivers\STM32H7xx_HAL_Driver\Inc\stm32h7xx_hal_smartcard.h">
+      <Filter>HAL</Filter>
+    </ClInclude>
+    <ClInclude Include="Drivers\STM32H7xx_HAL_Driver\Inc\stm32h7xx_hal_smartcard_ex.h">
+      <Filter>HAL</Filter>
+    </ClInclude>
+    <ClInclude Include="Drivers\STM32H7xx_HAL_Driver\Inc\stm32h7xx_hal_smbus.h">
+      <Filter>HAL</Filter>
+    </ClInclude>
+    <ClInclude Include="Drivers\STM32H7xx_HAL_Driver\Inc\stm32h7xx_hal_spdifrx.h">
+      <Filter>HAL</Filter>
+    </ClInclude>
+    <ClInclude Include="Drivers\STM32H7xx_HAL_Driver\Inc\stm32h7xx_hal_spi.h">
+      <Filter>HAL</Filter>
+    </ClInclude>
+    <ClInclude Include="Drivers\STM32H7xx_HAL_Driver\Inc\stm32h7xx_hal_spi_ex.h">
+      <Filter>HAL</Filter>
+    </ClInclude>
+    <ClInclude Include="Drivers\STM32H7xx_HAL_Driver\Inc\stm32h7xx_hal_sram.h">
+      <Filter>HAL</Filter>
+    </ClInclude>
+    <ClInclude Include="Drivers\STM32H7xx_HAL_Driver\Inc\stm32h7xx_hal_swpmi.h">
+      <Filter>HAL</Filter>
+    </ClInclude>
+    <ClInclude Include="Drivers\STM32H7xx_HAL_Driver\Inc\stm32h7xx_hal_tim.h">
+      <Filter>HAL</Filter>
+    </ClInclude>
+    <ClInclude Include="Drivers\STM32H7xx_HAL_Driver\Inc\stm32h7xx_hal_tim_ex.h">
+      <Filter>HAL</Filter>
+    </ClInclude>
+    <ClInclude Include="Drivers\STM32H7xx_HAL_Driver\Inc\stm32h7xx_hal_uart.h">
+      <Filter>HAL</Filter>
+    </ClInclude>
+    <ClInclude Include="Drivers\STM32H7xx_HAL_Driver\Inc\stm32h7xx_hal_uart_ex.h">
+      <Filter>HAL</Filter>
+    </ClInclude>
+    <ClInclude Include="Drivers\STM32H7xx_HAL_Driver\Inc\stm32h7xx_hal_usart.h">
+      <Filter>HAL</Filter>
+    </ClInclude>
+    <ClInclude Include="Drivers\STM32H7xx_HAL_Driver\Inc\stm32h7xx_hal_usart_ex.h">
+      <Filter>HAL</Filter>
+    </ClInclude>
+    <ClInclude Include="Drivers\STM32H7xx_HAL_Driver\Inc\stm32h7xx_hal_wwdg.h">
+      <Filter>HAL</Filter>
+    </ClInclude>
+    <ClInclude Include="Drivers\STM32H7xx_HAL_Driver\Inc\stm32h7xx_ll_adc.h">
+      <Filter>HAL</Filter>
+    </ClInclude>
+    <ClInclude Include="Drivers\STM32H7xx_HAL_Driver\Inc\stm32h7xx_ll_bdma.h">
+      <Filter>HAL</Filter>
+    </ClInclude>
+    <ClInclude Include="Drivers\STM32H7xx_HAL_Driver\Inc\stm32h7xx_ll_bus.h">
+      <Filter>HAL</Filter>
+    </ClInclude>
+    <ClInclude Include="Drivers\STM32H7xx_HAL_Driver\Inc\stm32h7xx_ll_comp.h">
+      <Filter>HAL</Filter>
+    </ClInclude>
+    <ClInclude Include="Drivers\STM32H7xx_HAL_Driver\Inc\stm32h7xx_ll_cortex.h">
+      <Filter>HAL</Filter>
+    </ClInclude>
+    <ClInclude Include="Drivers\STM32H7xx_HAL_Driver\Inc\stm32h7xx_ll_crc.h">
+      <Filter>HAL</Filter>
+    </ClInclude>
+    <ClInclude Include="Drivers\STM32H7xx_HAL_Driver\Inc\stm32h7xx_ll_dac.h">
+      <Filter>HAL</Filter>
+    </ClInclude>
+    <ClInclude Include="Drivers\STM32H7xx_HAL_Driver\Inc\stm32h7xx_ll_delayblock.h">
+      <Filter>HAL</Filter>
+    </ClInclude>
+    <ClInclude Include="Drivers\STM32H7xx_HAL_Driver\Inc\stm32h7xx_ll_dma.h">
+      <Filter>HAL</Filter>
+    </ClInclude>
+    <ClInclude Include="Drivers\STM32H7xx_HAL_Driver\Inc\stm32h7xx_ll_dma2d.h">
+      <Filter>HAL</Filter>
+    </ClInclude>
+    <ClInclude Include="Drivers\STM32H7xx_HAL_Driver\Inc\stm32h7xx_ll_dmamux.h">
+      <Filter>HAL</Filter>
+    </ClInclude>
+    <ClInclude Include="Drivers\STM32H7xx_HAL_Driver\Inc\stm32h7xx_ll_exti.h">
+      <Filter>HAL</Filter>
+    </ClInclude>
+    <ClInclude Include="Drivers\STM32H7xx_HAL_Driver\Inc\stm32h7xx_ll_fmc.h">
+      <Filter>HAL</Filter>
+    </ClInclude>
+    <ClInclude Include="Drivers\STM32H7xx_HAL_Driver\Inc\stm32h7xx_ll_gpio.h">
+      <Filter>HAL</Filter>
+    </ClInclude>
+    <ClInclude Include="Drivers\STM32H7xx_HAL_Driver\Inc\stm32h7xx_ll_hrtim.h">
+      <Filter>HAL</Filter>
+    </ClInclude>
+    <ClInclude Include="Drivers\STM32H7xx_HAL_Driver\Inc\stm32h7xx_ll_hsem.h">
+      <Filter>HAL</Filter>
+    </ClInclude>
+    <ClInclude Include="Drivers\STM32H7xx_HAL_Driver\Inc\stm32h7xx_ll_i2c.h">
+      <Filter>HAL</Filter>
+    </ClInclude>
+    <ClInclude Include="Drivers\STM32H7xx_HAL_Driver\Inc\stm32h7xx_ll_iwdg.h">
+      <Filter>HAL</Filter>
+    </ClInclude>
+    <ClInclude Include="Drivers\STM32H7xx_HAL_Driver\Inc\stm32h7xx_ll_lptim.h">
+      <Filter>HAL</Filter>
+    </ClInclude>
+    <ClInclude Include="Drivers\STM32H7xx_HAL_Driver\Inc\stm32h7xx_ll_lpuart.h">
+      <Filter>HAL</Filter>
+    </ClInclude>
+    <ClInclude Include="Drivers\STM32H7xx_HAL_Driver\Inc\stm32h7xx_ll_mdma.h">
+      <Filter>HAL</Filter>
+    </ClInclude>
+    <ClInclude Include="Drivers\STM32H7xx_HAL_Driver\Inc\stm32h7xx_ll_opamp.h">
+      <Filter>HAL</Filter>
+    </ClInclude>
+    <ClInclude Include="Drivers\STM32H7xx_HAL_Driver\Inc\stm32h7xx_ll_pwr.h">
+      <Filter>HAL</Filter>
+    </ClInclude>
+    <ClInclude Include="Drivers\STM32H7xx_HAL_Driver\Inc\stm32h7xx_ll_rcc.h">
+      <Filter>HAL</Filter>
+    </ClInclude>
+    <ClInclude Include="Drivers\STM32H7xx_HAL_Driver\Inc\stm32h7xx_ll_rng.h">
+      <Filter>HAL</Filter>
+    </ClInclude>
+    <ClInclude Include="Drivers\STM32H7xx_HAL_Driver\Inc\stm32h7xx_ll_rtc.h">
+      <Filter>HAL</Filter>
+    </ClInclude>
+    <ClInclude Include="Drivers\STM32H7xx_HAL_Driver\Inc\stm32h7xx_ll_sdmmc.h">
+      <Filter>HAL</Filter>
+    </ClInclude>
+    <ClInclude Include="Drivers\STM32H7xx_HAL_Driver\Inc\stm32h7xx_ll_spi.h">
+      <Filter>HAL</Filter>
+    </ClInclude>
+    <ClInclude Include="Drivers\STM32H7xx_HAL_Driver\Inc\stm32h7xx_ll_swpmi.h">
+      <Filter>HAL</Filter>
+    </ClInclude>
+    <ClInclude Include="Drivers\STM32H7xx_HAL_Driver\Inc\stm32h7xx_ll_system.h">
+      <Filter>HAL</Filter>
+    </ClInclude>
+    <ClInclude Include="Drivers\STM32H7xx_HAL_Driver\Inc\stm32h7xx_ll_tim.h">
+      <Filter>HAL</Filter>
+    </ClInclude>
+    <ClInclude Include="Drivers\STM32H7xx_HAL_Driver\Inc\stm32h7xx_ll_usart.h">
+      <Filter>HAL</Filter>
+    </ClInclude>
+    <ClInclude Include="Drivers\STM32H7xx_HAL_Driver\Inc\stm32h7xx_ll_usb.h">
+      <Filter>HAL</Filter>
+    </ClInclude>
+    <ClInclude Include="Drivers\STM32H7xx_HAL_Driver\Inc\stm32h7xx_ll_utils.h">
+      <Filter>HAL</Filter>
+    </ClInclude>
+    <ClInclude Include="Drivers\STM32H7xx_HAL_Driver\Inc\stm32h7xx_ll_wwdg.h">
+      <Filter>HAL</Filter>
+    </ClInclude>
+    <ClInclude Include="Drivers\STM32H7xx_HAL_Driver\Inc\Legacy\stm32_hal_legacy.h">
+      <Filter>HAL</Filter>
+    </ClInclude>
+    <ClInclude Include="Drivers\CMSIS\Device\ST\STM32H7xx\Include\stm32h750xx.h">
+      <Filter>CMSIS</Filter>
+    </ClInclude>
+    <ClInclude Include="Drivers\CMSIS\Device\ST\STM32H7xx\Include\system_stm32h7xx.h">
+      <Filter>CMSIS</Filter>
+    </ClInclude>
+    <ClInclude Include="Drivers\CMSIS\Include\cmsis_armcc.h">
+      <Filter>CMSIS</Filter>
+    </ClInclude>
+    <ClInclude Include="Drivers\CMSIS\Include\cmsis_armclang.h">
+      <Filter>CMSIS</Filter>
+    </ClInclude>
+    <ClInclude Include="Drivers\CMSIS\Include\cmsis_compiler.h">
+      <Filter>CMSIS</Filter>
+    </ClInclude>
+    <ClInclude Include="Drivers\CMSIS\Include\cmsis_gcc.h">
+      <Filter>CMSIS</Filter>
+    </ClInclude>
+    <ClInclude Include="Drivers\CMSIS\Include\core_armv8mbl.h">
+      <Filter>CMSIS</Filter>
+    </ClInclude>
+    <ClInclude Include="Drivers\CMSIS\Include\core_armv8mml.h">
+      <Filter>CMSIS</Filter>
+    </ClInclude>
+    <ClInclude Include="Drivers\CMSIS\Include\core_cm0.h">
+      <Filter>CMSIS</Filter>
+    </ClInclude>
+    <ClInclude Include="Drivers\CMSIS\Include\core_cm0plus.h">
+      <Filter>CMSIS</Filter>
+    </ClInclude>
+    <ClInclude Include="Drivers\CMSIS\Include\core_cm3.h">
+      <Filter>CMSIS</Filter>
+    </ClInclude>
+    <ClInclude Include="Drivers\CMSIS\Include\core_cm4.h">
+      <Filter>CMSIS</Filter>
+    </ClInclude>
+    <ClInclude Include="Drivers\CMSIS\Include\core_cm7.h">
+      <Filter>CMSIS</Filter>
+    </ClInclude>
+    <ClInclude Include="Drivers\CMSIS\Include\core_cm23.h">
+      <Filter>CMSIS</Filter>
+    </ClInclude>
+    <ClInclude Include="Drivers\CMSIS\Include\core_cm33.h">
+      <Filter>CMSIS</Filter>
+    </ClInclude>
+    <ClInclude Include="Drivers\CMSIS\Include\core_sc000.h">
+      <Filter>CMSIS</Filter>
+    </ClInclude>
+    <ClInclude Include="Drivers\CMSIS\Include\core_sc300.h">
+      <Filter>CMSIS</Filter>
+    </ClInclude>
+    <ClInclude Include="Drivers\CMSIS\Include\tz_context.h">
+      <Filter>CMSIS</Filter>
+    </ClInclude>
+    <ClInclude Include="src\util_hal_map.h">
+      <Filter>Header files</Filter>
+    </ClInclude>
+    <ClInclude Include="src\util_ringbuffer.h">
+      <Filter>Header files</Filter>
+    </ClInclude>
+    <ClInclude Include="Middlewares\ST\STM32_USB_Device_Library\Core\Inc\usbd_core.h">
+      <Filter>USB Middleware</Filter>
+    </ClInclude>
+    <ClInclude Include="Middlewares\ST\STM32_USB_Device_Library\Core\Inc\usbd_ctlreq.h">
+      <Filter>USB Middleware</Filter>
+    </ClInclude>
+    <ClInclude Include="Middlewares\ST\STM32_USB_Device_Library\Core\Inc\usbd_def.h">
+      <Filter>USB Middleware</Filter>
+    </ClInclude>
+    <ClInclude Include="Middlewares\ST\STM32_USB_Device_Library\Core\Inc\usbd_ioreq.h">
+      <Filter>USB Middleware</Filter>
+    </ClInclude>
+    <ClInclude Include="src\usbd_cdc_if.h">
+      <Filter>Header files</Filter>
+    </ClInclude>
+    <ClInclude Include="src\usbd_conf.h">
+      <Filter>Header files</Filter>
+    </ClInclude>
+    <ClInclude Include="src\usbd_desc.h">
+      <Filter>Header files</Filter>
+    </ClInclude>
+    <ClInclude Include="src\hid_usb.h">
+      <Filter>Header files</Filter>
+    </ClInclude>
+    <ClInclude Include="Middlewares\ST\STM32_USB_Device_Library\Class\CDC\Inc\usbd_cdc.h">
+      <Filter>USB Middleware</Filter>
+    </ClInclude>
+    <ClInclude Include="src\per_sdmmc.h">
+      <Filter>Header files</Filter>
+    </ClInclude>
+    <ClInclude Include="Middlewares\Third_Party\FatFs\src\diskio.h">
+      <Filter>HAL\FATFS</Filter>
+    </ClInclude>
+    <ClInclude Include="Middlewares\Third_Party\FatFs\src\ff.h">
+      <Filter>HAL\FATFS</Filter>
+    </ClInclude>
+    <ClInclude Include="Middlewares\Third_Party\FatFs\src\ff_gen_drv.h">
+      <Filter>HAL\FATFS</Filter>
+    </ClInclude>
+    <ClInclude Include="Middlewares\Third_Party\FatFs\src\integer.h">
+      <Filter>HAL\FATFS</Filter>
+    </ClInclude>
+    <ClInclude Include="src\ffconf.h">
+      <Filter>Header files</Filter>
+    </ClInclude>
+    <ClInclude Include="src\util_sd_diskio.h">
+      <Filter>Header files</Filter>
+    </ClInclude>
+    <ClInclude Include="src\util_bsp_sd_diskio.h">
+    <ClInclude Include="src\per_spi.h">
+      <Filter>Header files</Filter>
+    </ClInclude>
+    <ClInclude Include="src\hid_oled_display.h">
+      <Filter>Header files</Filter>
+    </ClInclude>
+    <ClInclude Include="src\util_oled_fonts.h">
+      <Filter>Header files</Filter>
+    </ClInclude>
+  </ItemGroup>
+  <ItemGroup>
+    <ClCompile Include="src\dev_codec_pcm3060.c">
+      <Filter>Source files</Filter>
+    </ClCompile>
+    <ClCompile Include="src\dev_codec_wm8731.c">
+      <Filter>Source files</Filter>
+    </ClCompile>
+    <ClCompile Include="src\dev_leddriver.c">
+      <Filter>Source files</Filter>
+    </ClCompile>
+    <ClCompile Include="src\dev_sdram.c">
+      <Filter>Source files</Filter>
+    </ClCompile>
+    <ClCompile Include="src\dev_sr_4021.c">
+      <Filter>Source files</Filter>
+    </ClCompile>
+    <ClCompile Include="src\hid_audio.c">
+      <Filter>Source files</Filter>
+    </ClCompile>
+    <ClCompile Include="src\per_adc.c">
+      <Filter>Source files</Filter>
+    </ClCompile>
+    <ClCompile Include="src\per_dac.c">
+      <Filter>Source files</Filter>
+    </ClCompile>
+    <ClCompile Include="src\per_gpio.c">
+      <Filter>Source files</Filter>
+    </ClCompile>
+    <ClCompile Include="src\per_i2c.c">
+      <Filter>Source files</Filter>
+    </ClCompile>
+    <ClCompile Include="src\per_qspi.c">
+      <Filter>Source files</Filter>
+    </ClCompile>
+    <ClCompile Include="src\per_sai.c">
+      <Filter>Source files</Filter>
+    </ClCompile>
+    <ClCompile Include="src\sys_dma.c">
+      <Filter>Source files</Filter>
+    </ClCompile>
+    <ClCompile Include="src\sys_system.c">
+      <Filter>Source files</Filter>
+    </ClCompile>
+    <ClCompile Include="src\system_stm32h7xx.c">
+      <Filter>Source files</Filter>
+    </ClCompile>
+    <ClCompile Include="src\hid_ctrl.cpp">
+      <Filter>Source files</Filter>
+    </ClCompile>
+    <ClCompile Include="src\per_tim.c">
+      <Filter>Source files</Filter>
+    </ClCompile>
+    <ClCompile Include="src\daisy_patch.cpp">
+      <Filter>Source files</Filter>
+    </ClCompile>
+    <ClCompile Include="src\hid_switch.cpp">
+      <Filter>Source files</Filter>
+    </ClCompile>
+    <ClCompile Include="src\hid_encoder.cpp">
+      <Filter>Source files</Filter>
+    </ClCompile>
+    <ClCompile Include="src\per_uart.cpp">
+      <Filter>Source files</Filter>
+    </ClCompile>
+    <ClCompile Include="src\hid_midi.cpp">
+      <Filter>Source files</Filter>
+    </ClCompile>
+    <ClCompile Include="Drivers\STM32H7xx_HAL_Driver\Src\stm32h7xx_hal.c">
+      <Filter>HAL</Filter>
+    </ClCompile>
+    <ClCompile Include="Drivers\STM32H7xx_HAL_Driver\Src\stm32h7xx_hal_adc.c">
+      <Filter>HAL</Filter>
+    </ClCompile>
+    <ClCompile Include="Drivers\STM32H7xx_HAL_Driver\Src\stm32h7xx_hal_adc_ex.c">
+      <Filter>HAL</Filter>
+    </ClCompile>
+    <ClCompile Include="Drivers\STM32H7xx_HAL_Driver\Src\stm32h7xx_hal_cec.c">
+      <Filter>HAL</Filter>
+    </ClCompile>
+    <ClCompile Include="Drivers\STM32H7xx_HAL_Driver\Src\stm32h7xx_hal_comp.c">
+      <Filter>HAL</Filter>
+    </ClCompile>
+    <ClCompile Include="Drivers\STM32H7xx_HAL_Driver\Src\stm32h7xx_hal_cortex.c">
+      <Filter>HAL</Filter>
+    </ClCompile>
+    <ClCompile Include="Drivers\STM32H7xx_HAL_Driver\Src\stm32h7xx_hal_crc.c">
+      <Filter>HAL</Filter>
+    </ClCompile>
+    <ClCompile Include="Drivers\STM32H7xx_HAL_Driver\Src\stm32h7xx_hal_crc_ex.c">
+      <Filter>HAL</Filter>
+    </ClCompile>
+    <ClCompile Include="Drivers\STM32H7xx_HAL_Driver\Src\stm32h7xx_hal_cryp.c">
+      <Filter>HAL</Filter>
+    </ClCompile>
+    <ClCompile Include="Drivers\STM32H7xx_HAL_Driver\Src\stm32h7xx_hal_cryp_ex.c">
+      <Filter>HAL</Filter>
+    </ClCompile>
+    <ClCompile Include="Drivers\STM32H7xx_HAL_Driver\Src\stm32h7xx_hal_dac.c">
+      <Filter>HAL</Filter>
+    </ClCompile>
+    <ClCompile Include="Drivers\STM32H7xx_HAL_Driver\Src\stm32h7xx_hal_dac_ex.c">
+      <Filter>HAL</Filter>
+    </ClCompile>
+    <ClCompile Include="Drivers\STM32H7xx_HAL_Driver\Src\stm32h7xx_hal_dcmi.c">
+      <Filter>HAL</Filter>
+    </ClCompile>
+    <ClCompile Include="Drivers\STM32H7xx_HAL_Driver\Src\stm32h7xx_hal_dfsdm.c">
+      <Filter>HAL</Filter>
+    </ClCompile>
+    <ClCompile Include="Drivers\STM32H7xx_HAL_Driver\Src\stm32h7xx_hal_dma.c">
+      <Filter>HAL</Filter>
+    </ClCompile>
+    <ClCompile Include="Drivers\STM32H7xx_HAL_Driver\Src\stm32h7xx_hal_dma_ex.c">
+      <Filter>HAL</Filter>
+    </ClCompile>
+    <ClCompile Include="Drivers\STM32H7xx_HAL_Driver\Src\stm32h7xx_hal_dma2d.c">
+      <Filter>HAL</Filter>
+    </ClCompile>
+    <ClCompile Include="Drivers\STM32H7xx_HAL_Driver\Src\stm32h7xx_hal_dsi.c">
+      <Filter>HAL</Filter>
+    </ClCompile>
+    <ClCompile Include="Drivers\STM32H7xx_HAL_Driver\Src\stm32h7xx_hal_eth.c">
+      <Filter>HAL</Filter>
+    </ClCompile>
+    <ClCompile Include="Drivers\STM32H7xx_HAL_Driver\Src\stm32h7xx_hal_eth_ex.c">
+      <Filter>HAL</Filter>
+    </ClCompile>
+    <ClCompile Include="Drivers\STM32H7xx_HAL_Driver\Src\stm32h7xx_hal_exti.c">
+      <Filter>HAL</Filter>
+    </ClCompile>
+    <ClCompile Include="Drivers\STM32H7xx_HAL_Driver\Src\stm32h7xx_hal_fdcan.c">
+      <Filter>HAL</Filter>
+    </ClCompile>
+    <ClCompile Include="Drivers\STM32H7xx_HAL_Driver\Src\stm32h7xx_hal_flash.c">
+      <Filter>HAL</Filter>
+    </ClCompile>
+    <ClCompile Include="Drivers\STM32H7xx_HAL_Driver\Src\stm32h7xx_hal_flash_ex.c">
+      <Filter>HAL</Filter>
+    </ClCompile>
+    <ClCompile Include="Drivers\STM32H7xx_HAL_Driver\Src\stm32h7xx_hal_gpio.c">
+      <Filter>HAL</Filter>
+    </ClCompile>
+    <ClCompile Include="Drivers\STM32H7xx_HAL_Driver\Src\stm32h7xx_hal_hash.c">
+      <Filter>HAL</Filter>
+    </ClCompile>
+    <ClCompile Include="Drivers\STM32H7xx_HAL_Driver\Src\stm32h7xx_hal_hash_ex.c">
+      <Filter>HAL</Filter>
+    </ClCompile>
+    <ClCompile Include="Drivers\STM32H7xx_HAL_Driver\Src\stm32h7xx_hal_hcd.c">
+      <Filter>HAL</Filter>
+    </ClCompile>
+    <ClCompile Include="Drivers\STM32H7xx_HAL_Driver\Src\stm32h7xx_hal_hrtim.c">
+      <Filter>HAL</Filter>
+    </ClCompile>
+    <ClCompile Include="Drivers\STM32H7xx_HAL_Driver\Src\stm32h7xx_hal_hsem.c">
+      <Filter>HAL</Filter>
+    </ClCompile>
+    <ClCompile Include="Drivers\STM32H7xx_HAL_Driver\Src\stm32h7xx_hal_i2c.c">
+      <Filter>HAL</Filter>
+    </ClCompile>
+    <ClCompile Include="Drivers\STM32H7xx_HAL_Driver\Src\stm32h7xx_hal_i2c_ex.c">
+      <Filter>HAL</Filter>
+    </ClCompile>
+    <ClCompile Include="Drivers\STM32H7xx_HAL_Driver\Src\stm32h7xx_hal_i2s.c">
+      <Filter>HAL</Filter>
+    </ClCompile>
+    <ClCompile Include="Drivers\STM32H7xx_HAL_Driver\Src\stm32h7xx_hal_i2s_ex.c">
+      <Filter>HAL</Filter>
+    </ClCompile>
+    <ClCompile Include="Drivers\STM32H7xx_HAL_Driver\Src\stm32h7xx_hal_irda.c">
+      <Filter>HAL</Filter>
+    </ClCompile>
+    <ClCompile Include="Drivers\STM32H7xx_HAL_Driver\Src\stm32h7xx_hal_iwdg.c">
+      <Filter>HAL</Filter>
+    </ClCompile>
+    <ClCompile Include="Drivers\STM32H7xx_HAL_Driver\Src\stm32h7xx_hal_jpeg.c">
+      <Filter>HAL</Filter>
+    </ClCompile>
+    <ClCompile Include="Drivers\STM32H7xx_HAL_Driver\Src\stm32h7xx_hal_lptim.c">
+      <Filter>HAL</Filter>
+    </ClCompile>
+    <ClCompile Include="Drivers\STM32H7xx_HAL_Driver\Src\stm32h7xx_hal_ltdc.c">
+      <Filter>HAL</Filter>
+    </ClCompile>
+    <ClCompile Include="Drivers\STM32H7xx_HAL_Driver\Src\stm32h7xx_hal_ltdc_ex.c">
+      <Filter>HAL</Filter>
+    </ClCompile>
+    <ClCompile Include="Drivers\STM32H7xx_HAL_Driver\Src\stm32h7xx_hal_mdios.c">
+      <Filter>HAL</Filter>
+    </ClCompile>
+    <ClCompile Include="Drivers\STM32H7xx_HAL_Driver\Src\stm32h7xx_hal_mdma.c">
+      <Filter>HAL</Filter>
+    </ClCompile>
+    <ClCompile Include="Drivers\STM32H7xx_HAL_Driver\Src\stm32h7xx_hal_mmc.c">
+      <Filter>HAL</Filter>
+    </ClCompile>
+    <ClCompile Include="Drivers\STM32H7xx_HAL_Driver\Src\stm32h7xx_hal_mmc_ex.c">
+      <Filter>HAL</Filter>
+    </ClCompile>
+    <ClCompile Include="Drivers\STM32H7xx_HAL_Driver\Src\stm32h7xx_hal_msp_template.c">
+      <Filter>HAL</Filter>
+    </ClCompile>
+    <ClCompile Include="Drivers\STM32H7xx_HAL_Driver\Src\stm32h7xx_hal_nand.c">
+      <Filter>HAL</Filter>
+    </ClCompile>
+    <ClCompile Include="Drivers\STM32H7xx_HAL_Driver\Src\stm32h7xx_hal_nor.c">
+      <Filter>HAL</Filter>
+    </ClCompile>
+    <ClCompile Include="Drivers\STM32H7xx_HAL_Driver\Src\stm32h7xx_hal_opamp.c">
+      <Filter>HAL</Filter>
+    </ClCompile>
+    <ClCompile Include="Drivers\STM32H7xx_HAL_Driver\Src\stm32h7xx_hal_opamp_ex.c">
+      <Filter>HAL</Filter>
+    </ClCompile>
+    <ClCompile Include="Drivers\STM32H7xx_HAL_Driver\Src\stm32h7xx_hal_pcd.c">
+      <Filter>HAL</Filter>
+    </ClCompile>
+    <ClCompile Include="Drivers\STM32H7xx_HAL_Driver\Src\stm32h7xx_hal_pcd_ex.c">
+      <Filter>HAL</Filter>
+    </ClCompile>
+    <ClCompile Include="Drivers\STM32H7xx_HAL_Driver\Src\stm32h7xx_hal_pwr.c">
+      <Filter>HAL</Filter>
+    </ClCompile>
+    <ClCompile Include="Drivers\STM32H7xx_HAL_Driver\Src\stm32h7xx_hal_pwr_ex.c">
+      <Filter>HAL</Filter>
+    </ClCompile>
+    <ClCompile Include="Drivers\STM32H7xx_HAL_Driver\Src\stm32h7xx_hal_qspi.c">
+      <Filter>HAL</Filter>
+    </ClCompile>
+    <ClCompile Include="Drivers\STM32H7xx_HAL_Driver\Src\stm32h7xx_hal_ramecc.c">
+      <Filter>HAL</Filter>
+    </ClCompile>
+    <ClCompile Include="Drivers\STM32H7xx_HAL_Driver\Src\stm32h7xx_hal_rcc.c">
+      <Filter>HAL</Filter>
+    </ClCompile>
+    <ClCompile Include="Drivers\STM32H7xx_HAL_Driver\Src\stm32h7xx_hal_rcc_ex.c">
+      <Filter>HAL</Filter>
+    </ClCompile>
+    <ClCompile Include="Drivers\STM32H7xx_HAL_Driver\Src\stm32h7xx_hal_rng.c">
+      <Filter>HAL</Filter>
+    </ClCompile>
+    <ClCompile Include="Drivers\STM32H7xx_HAL_Driver\Src\stm32h7xx_hal_rtc.c">
+      <Filter>HAL</Filter>
+    </ClCompile>
+    <ClCompile Include="Drivers\STM32H7xx_HAL_Driver\Src\stm32h7xx_hal_rtc_ex.c">
+      <Filter>HAL</Filter>
+    </ClCompile>
+    <ClCompile Include="Drivers\STM32H7xx_HAL_Driver\Src\stm32h7xx_hal_sai.c">
+      <Filter>HAL</Filter>
+    </ClCompile>
+    <ClCompile Include="Drivers\STM32H7xx_HAL_Driver\Src\stm32h7xx_hal_sai_ex.c">
+      <Filter>HAL</Filter>
+    </ClCompile>
+    <ClCompile Include="Drivers\STM32H7xx_HAL_Driver\Src\stm32h7xx_hal_sd.c">
+      <Filter>HAL</Filter>
+    </ClCompile>
+    <ClCompile Include="Drivers\STM32H7xx_HAL_Driver\Src\stm32h7xx_hal_sd_ex.c">
+      <Filter>HAL</Filter>
+    </ClCompile>
+    <ClCompile Include="Drivers\STM32H7xx_HAL_Driver\Src\stm32h7xx_hal_sdram.c">
+      <Filter>HAL</Filter>
+    </ClCompile>
+    <ClCompile Include="Drivers\STM32H7xx_HAL_Driver\Src\stm32h7xx_hal_smartcard.c">
+      <Filter>HAL</Filter>
+    </ClCompile>
+    <ClCompile Include="Drivers\STM32H7xx_HAL_Driver\Src\stm32h7xx_hal_smartcard_ex.c">
+      <Filter>HAL</Filter>
+    </ClCompile>
+    <ClCompile Include="Drivers\STM32H7xx_HAL_Driver\Src\stm32h7xx_hal_smbus.c">
+      <Filter>HAL</Filter>
+    </ClCompile>
+    <ClCompile Include="Drivers\STM32H7xx_HAL_Driver\Src\stm32h7xx_hal_spdifrx.c">
+      <Filter>HAL</Filter>
+    </ClCompile>
+    <ClCompile Include="Drivers\STM32H7xx_HAL_Driver\Src\stm32h7xx_hal_spi.c">
+      <Filter>HAL</Filter>
+    </ClCompile>
+    <ClCompile Include="Drivers\STM32H7xx_HAL_Driver\Src\stm32h7xx_hal_spi_ex.c">
+      <Filter>HAL</Filter>
+    </ClCompile>
+    <ClCompile Include="Drivers\STM32H7xx_HAL_Driver\Src\stm32h7xx_hal_sram.c">
+      <Filter>HAL</Filter>
+    </ClCompile>
+    <ClCompile Include="Drivers\STM32H7xx_HAL_Driver\Src\stm32h7xx_hal_swpmi.c">
+      <Filter>HAL</Filter>
+    </ClCompile>
+    <ClCompile Include="Drivers\STM32H7xx_HAL_Driver\Src\stm32h7xx_hal_tim.c">
+      <Filter>HAL</Filter>
+    </ClCompile>
+    <ClCompile Include="Drivers\STM32H7xx_HAL_Driver\Src\stm32h7xx_hal_tim_ex.c">
+      <Filter>HAL</Filter>
+    </ClCompile>
+    <ClCompile Include="Drivers\STM32H7xx_HAL_Driver\Src\stm32h7xx_hal_timebase_rtc_alarm_template.c">
+      <Filter>HAL</Filter>
+    </ClCompile>
+    <ClCompile Include="Drivers\STM32H7xx_HAL_Driver\Src\stm32h7xx_hal_timebase_rtc_wakeup_template.c">
+      <Filter>HAL</Filter>
+    </ClCompile>
+    <ClCompile Include="Drivers\STM32H7xx_HAL_Driver\Src\stm32h7xx_hal_timebase_tim_template.c">
+      <Filter>HAL</Filter>
+    </ClCompile>
+    <ClCompile Include="Drivers\STM32H7xx_HAL_Driver\Src\stm32h7xx_hal_uart.c">
+      <Filter>HAL</Filter>
+    </ClCompile>
+    <ClCompile Include="Drivers\STM32H7xx_HAL_Driver\Src\stm32h7xx_hal_uart_ex.c">
+      <Filter>HAL</Filter>
+    </ClCompile>
+    <ClCompile Include="Drivers\STM32H7xx_HAL_Driver\Src\stm32h7xx_hal_usart.c">
+      <Filter>HAL</Filter>
+    </ClCompile>
+    <ClCompile Include="Drivers\STM32H7xx_HAL_Driver\Src\stm32h7xx_hal_usart_ex.c">
+      <Filter>HAL</Filter>
+    </ClCompile>
+    <ClCompile Include="Drivers\STM32H7xx_HAL_Driver\Src\stm32h7xx_hal_wwdg.c">
+      <Filter>HAL</Filter>
+    </ClCompile>
+    <ClCompile Include="Drivers\STM32H7xx_HAL_Driver\Src\stm32h7xx_ll_adc.c">
+      <Filter>HAL</Filter>
+    </ClCompile>
+    <ClCompile Include="Drivers\STM32H7xx_HAL_Driver\Src\stm32h7xx_ll_bdma.c">
+      <Filter>HAL</Filter>
+    </ClCompile>
+    <ClCompile Include="Drivers\STM32H7xx_HAL_Driver\Src\stm32h7xx_ll_comp.c">
+      <Filter>HAL</Filter>
+    </ClCompile>
+    <ClCompile Include="Drivers\STM32H7xx_HAL_Driver\Src\stm32h7xx_ll_crc.c">
+      <Filter>HAL</Filter>
+    </ClCompile>
+    <ClCompile Include="Drivers\STM32H7xx_HAL_Driver\Src\stm32h7xx_ll_dac.c">
+      <Filter>HAL</Filter>
+    </ClCompile>
+    <ClCompile Include="Drivers\STM32H7xx_HAL_Driver\Src\stm32h7xx_ll_delayblock.c">
+      <Filter>HAL</Filter>
+    </ClCompile>
+    <ClCompile Include="Drivers\STM32H7xx_HAL_Driver\Src\stm32h7xx_ll_dma.c">
+      <Filter>HAL</Filter>
+    </ClCompile>
+    <ClCompile Include="Drivers\STM32H7xx_HAL_Driver\Src\stm32h7xx_ll_dma2d.c">
+      <Filter>HAL</Filter>
+    </ClCompile>
+    <ClCompile Include="Drivers\STM32H7xx_HAL_Driver\Src\stm32h7xx_ll_exti.c">
+      <Filter>HAL</Filter>
+    </ClCompile>
+    <ClCompile Include="Drivers\STM32H7xx_HAL_Driver\Src\stm32h7xx_ll_fmc.c">
+      <Filter>HAL</Filter>
+    </ClCompile>
+    <ClCompile Include="Drivers\STM32H7xx_HAL_Driver\Src\stm32h7xx_ll_gpio.c">
+      <Filter>HAL</Filter>
+    </ClCompile>
+    <ClCompile Include="Drivers\STM32H7xx_HAL_Driver\Src\stm32h7xx_ll_hrtim.c">
+      <Filter>HAL</Filter>
+    </ClCompile>
+    <ClCompile Include="Drivers\STM32H7xx_HAL_Driver\Src\stm32h7xx_ll_i2c.c">
+      <Filter>HAL</Filter>
+    </ClCompile>
+    <ClCompile Include="Drivers\STM32H7xx_HAL_Driver\Src\stm32h7xx_ll_lptim.c">
+      <Filter>HAL</Filter>
+    </ClCompile>
+    <ClCompile Include="Drivers\STM32H7xx_HAL_Driver\Src\stm32h7xx_ll_lpuart.c">
+      <Filter>HAL</Filter>
+    </ClCompile>
+    <ClCompile Include="Drivers\STM32H7xx_HAL_Driver\Src\stm32h7xx_ll_mdma.c">
+      <Filter>HAL</Filter>
+    </ClCompile>
+    <ClCompile Include="Drivers\STM32H7xx_HAL_Driver\Src\stm32h7xx_ll_opamp.c">
+      <Filter>HAL</Filter>
+    </ClCompile>
+    <ClCompile Include="Drivers\STM32H7xx_HAL_Driver\Src\stm32h7xx_ll_pwr.c">
+      <Filter>HAL</Filter>
+    </ClCompile>
+    <ClCompile Include="Drivers\STM32H7xx_HAL_Driver\Src\stm32h7xx_ll_rcc.c">
+      <Filter>HAL</Filter>
+    </ClCompile>
+    <ClCompile Include="Drivers\STM32H7xx_HAL_Driver\Src\stm32h7xx_ll_rng.c">
+      <Filter>HAL</Filter>
+    </ClCompile>
+    <ClCompile Include="Drivers\STM32H7xx_HAL_Driver\Src\stm32h7xx_ll_rtc.c">
+      <Filter>HAL</Filter>
+    </ClCompile>
+    <ClCompile Include="Drivers\STM32H7xx_HAL_Driver\Src\stm32h7xx_ll_sdmmc.c">
+      <Filter>HAL</Filter>
+    </ClCompile>
+    <ClCompile Include="Drivers\STM32H7xx_HAL_Driver\Src\stm32h7xx_ll_spi.c">
+      <Filter>HAL</Filter>
+    </ClCompile>
+    <ClCompile Include="Drivers\STM32H7xx_HAL_Driver\Src\stm32h7xx_ll_swpmi.c">
+      <Filter>HAL</Filter>
+    </ClCompile>
+    <ClCompile Include="Drivers\STM32H7xx_HAL_Driver\Src\stm32h7xx_ll_tim.c">
+      <Filter>HAL</Filter>
+    </ClCompile>
+    <ClCompile Include="Drivers\STM32H7xx_HAL_Driver\Src\stm32h7xx_ll_usart.c">
+      <Filter>HAL</Filter>
+    </ClCompile>
+    <ClCompile Include="Drivers\STM32H7xx_HAL_Driver\Src\stm32h7xx_ll_usb.c">
+      <Filter>HAL</Filter>
+    </ClCompile>
+    <ClCompile Include="Drivers\STM32H7xx_HAL_Driver\Src\stm32h7xx_ll_utils.c">
+      <Filter>HAL</Filter>
+    </ClCompile>
+    <ClCompile Include="src\util_hal_map.c">
+      <Filter>Source files</Filter>
+    </ClCompile>
+    <ClCompile Include="Middlewares\ST\STM32_USB_Device_Library\Core\Src\usbd_core.c">
+      <Filter>USB Middleware</Filter>
+    </ClCompile>
+    <ClCompile Include="Middlewares\ST\STM32_USB_Device_Library\Core\Src\usbd_ctlreq.c">
+      <Filter>USB Middleware</Filter>
+    </ClCompile>
+    <ClCompile Include="Middlewares\ST\STM32_USB_Device_Library\Core\Src\usbd_ioreq.c">
+      <Filter>USB Middleware</Filter>
+    </ClCompile>
+    <ClCompile Include="src\usbd_cdc_if.c">
+      <Filter>Source files</Filter>
+    </ClCompile>
+    <ClCompile Include="src\usbd_conf.c">
+      <Filter>Source files</Filter>
+    </ClCompile>
+    <ClCompile Include="src\usbd_desc.c">
+      <Filter>Source files</Filter>
+    </ClCompile>
+    <ClCompile Include="src\hid_usb.cpp">
+      <Filter>Source files</Filter>
+    </ClCompile>
+    <ClCompile Include="Middlewares\ST\STM32_USB_Device_Library\Class\CDC\Src\usbd_cdc.c">
+      <Filter>USB Middleware</Filter>
+    </ClCompile>
+    <ClCompile Include="src\per_sdmmc.cpp">
+      <Filter>Source files</Filter>
+    </ClCompile>
+    <ClCompile Include="Middlewares\Third_Party\FatFs\src\diskio.c">
+      <Filter>HAL\FATFS</Filter>
+    </ClCompile>
+    <ClCompile Include="Middlewares\Third_Party\FatFs\src\ff.c">
+      <Filter>HAL\FATFS</Filter>
+    </ClCompile>
+    <ClCompile Include="Middlewares\Third_Party\FatFs\src\ff_gen_drv.c">
+      <Filter>HAL\FATFS</Filter>
+    </ClCompile>
+    <ClCompile Include="src\util_sd_diskio.c">
+      <Filter>Source files</Filter>
+    </ClCompile>
+    <ClCompile Include="src\util_bsp_sd_diskio.c">
+      <Filter>Header files</Filter>
+    <ClCompile Include="src\per_spi.cpp">
+      <Filter>Source files</Filter>
+    </ClCompile>
+    <ClCompile Include="src\hid_oled_display.cpp">
+      <Filter>Source files</Filter>
+    </ClCompile>
+    <ClCompile Include="src\util_oled_fonts.c">
+      <Filter>Source files</Filter>
+    </ClCompile>
+  </ItemGroup>
+  <ItemGroup>
+    <LinkerScript Include="..\core\STM32H750IB_flash.lds" />
+  </ItemGroup>
+</Project>