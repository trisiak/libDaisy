--- conflicted
+++ resolved
@@ -1,268 +1,255 @@
-#include "libdaisy.h"
-#include "dsy_audio.h"
-#include "codec_pcm3060.h"
-#include "codec_wm8731.h"
-#include "stm32h7xx_hal.h"
-#include "dma.h"
-#include "sai.h"
-#include "i2c.h"
-
-#include <string.h>
-
-// Define/Declare global audio structure.
-typedef struct
-{
-	audio_callback callback;
-	int16_t		   dma_buffer_rx[DMA_BUFFER_SIZE];
-	int16_t		   dma_buffer_tx[DMA_BUFFER_SIZE];
-	float		   in[BLOCK_SIZE];
-	float		   out[BLOCK_SIZE];
-	size_t		   block_size;
-	size_t		   offset;
-} et_audio_t;
-static et_audio_t audio_handle;
-static et_audio_t audio_handle_ext;
-
-static FORCE_INLINE et_audio_t* get_audio_from_sai(SAI_HandleTypeDef* hsai)
-{
-	return (hsai->Instance == SAI1_Block_A) ? &audio_handle : &audio_handle_ext;
-}
-
-extern DMA_HandleTypeDef hdma_sai1_a;
-extern DMA_HandleTypeDef hdma_sai1_b;
-extern DMA_HandleTypeDef hdma_sai2_a;
-extern DMA_HandleTypeDef hdma_sai2_b;
-
-void DMA1_Stream0_IRQHandler(void)
-{
-	HAL_DMA_IRQHandler(&hdma_sai1_a);
-}
-
-void DMA1_Stream1_IRQHandler(void)
-{
-	HAL_DMA_IRQHandler(&hdma_sai1_b);
-}
-
-//void DMA1_Stream1_IRQHandler(void)
-//{
-//	HAL_DMA_IRQHandler(&hdma_sai1_a);
-//}
-//
-//void DMA1_Stream2_IRQHandler(void)
-//{
-//	HAL_DMA_IRQHandler(&hdma_sai1_b);
-//}
-
-void DMA1_Stream3_IRQHandler(void)
-{
-	HAL_DMA_IRQHandler(&hdma_sai2_a);
-}
-void DMA1_Stream4_IRQHandler(void)
-{
-	HAL_DMA_IRQHandler(&hdma_sai2_b);
-}
-
-
-void dsy_audio_passthru(float* in, float* out, size_t size)
-{
-<<<<<<< HEAD
-	memcpy(out, in, sizeof(float) * size);
-}
-
-void dsy_audio_silence(float* in, float* out, size_t size)
-{
-	memset(out, 0, sizeof(float) * size);
-=======
-    for (size_t i = 0; i < size; i+=2)
-    {
-        out[i] = in[i];
-        out[i+1] = in[i+1];
-    }
->>>>>>> 906baed0
-}
-
-// TODO Init only the channel being used to save memory
-void dsy_audio_init(uint8_t board, uint8_t intext, uint8_t device)
-{
-	MX_DMA_Init();
-	MX_SAI1_Init();
-	MX_SAI2_Init();
-
-	if(intext == DSY_AUDIO_INTERNAL)
-	{
-		if(board == DSY_SYS_BOARD_DAISY_SEED)
-		{
-			MX_I2C2_Init();
-			codec_wm8731_init(&hi2c2, 1, 48000.0f);
-		}
-		else if(board == DSY_SYS_BOARD_AUDIO_BB)
-		{
-			MX_I2C1_Init();
-			codec_wm8731_init(&hi2c1, 1, 48000.0f);
-		}
-		else
-		{
-			MX_I2C2_Init();
-			codec_pcm3060_init(&hi2c2);
-		}
-	}
-	else
-	{
-		switch(device)
-		{
-			case DSY_AUDIO_DEVICE_PCM3060:
-				MX_I2C1_Init();
-				codec_pcm3060_init(&hi2c1);
-				break;
-			case DSY_AUDIO_DEVICE_WM8731:
-				MX_I2C1_Init();
-				codec_wm8731_init(&hi2c1, 0, 48000.0f);
-				break;
-			default: break;
-		}
-	}
-	// Initialize Internal Audio Handle
-	audio_handle.callback   = dsy_audio_passthru;
-	audio_handle.block_size = BLOCK_SIZE;
-
-	for(size_t i = 0; i < DMA_BUFFER_SIZE; i++)
-	{
-		audio_handle.dma_buffer_rx[i] = 0;
-		audio_handle.dma_buffer_tx[i] = 0;
-	}
-	for(size_t i = 0; i < BLOCK_SIZE; i++)
-	{
-		audio_handle.in[i]  = 0.0f;
-		audio_handle.out[i] = 0.0f;
-	}
-	audio_handle.offset = 0;
-	// Initialize External Audio Handle
-	audio_handle_ext.callback   = dsy_audio_passthru;
-	audio_handle_ext.block_size = BLOCK_SIZE;
-	for(size_t i = 0; i < DMA_BUFFER_SIZE; i++)
-	{
-		audio_handle_ext.dma_buffer_rx[i] = 0;
-		audio_handle_ext.dma_buffer_tx[i] = 0;
-	}
-	for(size_t i = 0; i < BLOCK_SIZE; i++)
-	{
-		audio_handle_ext.in[i]  = 0.0f;
-		audio_handle_ext.out[i] = 0.0f;
-	}
-	audio_handle_ext.offset = 0;
-#ifdef __USBD_AUDIO_IF_H__
-	audio_start(); // start audio callbacks, and then we'll see if it works or not...
-#endif
-}
-
-void dsy_audio_set_callback(uint8_t intext, audio_callback cb)
-{
-	if(intext == DSY_AUDIO_INTERNAL)
-	{
-		audio_handle.callback = cb;
-	}
-	else
-	{
-		audio_handle_ext.callback = cb;
-	}
-}
-
-void dsy_audio_start(uint8_t intext)
-{
-	if(intext == DSY_AUDIO_INTERNAL)
-	{
-<<<<<<< HEAD
-		HAL_SAI_Receive_DMA(&hsai_BlockA1,
-							(uint8_t*)audio_handle.dma_buffer_rx,
-							DMA_BUFFER_SIZE);
-		HAL_SAI_Transmit_DMA(&hsai_BlockB1,
-							 (uint8_t*)audio_handle.dma_buffer_tx,
-							 DMA_BUFFER_SIZE);
-=======
-		HAL_SAI_Receive_DMA(&hsai_BlockA1, (uint8_t *)audio_handle.dma_buffer_rx, DMA_BUFFER_SIZE);
-		HAL_SAI_Transmit_DMA(&hsai_BlockB1, (uint8_t *)audio_handle.dma_buffer_tx, DMA_BUFFER_SIZE );
->>>>>>> 906baed0
-	}
-	else
-	{
-		HAL_SAI_Receive_DMA(&hsai_BlockA2,
-							(uint8_t*)audio_handle_ext.dma_buffer_rx,
-							DMA_BUFFER_SIZE);
-		HAL_SAI_Transmit_DMA(&hsai_BlockB2,
-							 (uint8_t*)audio_handle_ext.dma_buffer_tx,
-							 DMA_BUFFER_SIZE);
-	}
-}
-
-void dsy_audio_start_streaming_output(uint8_t* buff, size_t size)
-{
-	//    HAL_SAI_DMAStop(&hsai_BlockA1);
-	//	HAL_SAI_Transmit_DMA(&hsai_BlockA1, buff, DMA_BUFFER_SIZE);
-	uint32_t* vals;
-	vals			= (uint32_t*)buff;
-	uint32_t offset = (audio_handle.offset + 1) * BLOCK_SIZE;
-	for(size_t i = 0; i < size; i++)
-	{
-		if(i + offset < DMA_BUFFER_SIZE)
-		{
-			audio_handle.dma_buffer_tx[i + offset] = vals[i] << 8;
-		}
-	}
-
-	audio_handle.offset += 1;
-	if(audio_handle.offset > 1)
-	{
-		audio_handle.offset = 0;
-	}
-	SCB_InvalidateDCache();
-}
-
-void audio_stop(uint8_t intext)
-{
-	if(intext == DSY_AUDIO_INTERNAL)
-	{
-		HAL_SAI_DMAStop(&hsai_BlockA1);
-		HAL_SAI_DMAStop(&hsai_BlockB1);
-	}
-	else
-	{
-		HAL_SAI_DMAStop(&hsai_BlockA2);
-		HAL_SAI_DMAStop(&hsai_BlockB2);
-	}
-}
-
-static void internal_callback(SAI_HandleTypeDef* hsai, size_t offset)
-{
-	et_audio_t* ah = get_audio_from_sai(hsai);
-
-	const int16_t* ini  = ah->dma_buffer_rx + offset;
-	float*		   inf  = ah->in;
-	const float*   endi = ah->in + ah->block_size;
-
-	while(inf != endi)
-	{
-		*inf++ = s162f(*ini++);
-	}
-
-	ah->callback(ah->in, ah->out, ah->block_size);
-
-	int16_t*	 outi = ah->dma_buffer_tx + offset;
-	const float* outf = ah->out;
-	const float* endo = ah->out + ah->block_size;
-
-	while(outf != endo)
-	{
-		*outi++ = f2s16(*outf++);
-	}
-}
-
-// DMA Callbacks
-void HAL_SAI_RxHalfCpltCallback(SAI_HandleTypeDef* hsai)
-{
-	internal_callback(hsai, 0);
-}
-
-void HAL_SAI_RxCpltCallback(SAI_HandleTypeDef* hsai)
-{
-	internal_callback(hsai, audio_handle.block_size);
-}
+#include "libdaisy.h"
+#include "dsy_audio.h"
+#include "codec_pcm3060.h"
+#include "codec_wm8731.h"
+#include "stm32h7xx_hal.h"
+#include "dma.h"
+#include "sai.h"
+#include "i2c.h"
+
+#include <string.h>
+
+// Define/Declare global audio structure.
+typedef struct
+{
+	audio_callback callback;
+	int16_t		   dma_buffer_rx[DMA_BUFFER_SIZE];
+	int16_t		   dma_buffer_tx[DMA_BUFFER_SIZE];
+	float		   in[BLOCK_SIZE];
+	float		   out[BLOCK_SIZE];
+	size_t		   block_size;
+	size_t		   offset;
+} et_audio_t;
+static et_audio_t audio_handle;
+static et_audio_t audio_handle_ext;
+
+static FORCE_INLINE et_audio_t* get_audio_from_sai(SAI_HandleTypeDef* hsai)
+{
+	return (hsai->Instance == SAI1_Block_A) ? &audio_handle : &audio_handle_ext;
+}
+
+extern DMA_HandleTypeDef hdma_sai1_a;
+extern DMA_HandleTypeDef hdma_sai1_b;
+extern DMA_HandleTypeDef hdma_sai2_a;
+extern DMA_HandleTypeDef hdma_sai2_b;
+
+void DMA1_Stream0_IRQHandler(void)
+{
+	HAL_DMA_IRQHandler(&hdma_sai1_a);
+}
+
+void DMA1_Stream1_IRQHandler(void)
+{
+	HAL_DMA_IRQHandler(&hdma_sai1_b);
+}
+
+//void DMA1_Stream1_IRQHandler(void)
+//{
+//	HAL_DMA_IRQHandler(&hdma_sai1_a);
+//}
+//
+//void DMA1_Stream2_IRQHandler(void)
+//{
+//	HAL_DMA_IRQHandler(&hdma_sai1_b);
+//}
+
+void DMA1_Stream3_IRQHandler(void)
+{
+	HAL_DMA_IRQHandler(&hdma_sai2_a);
+}
+void DMA1_Stream4_IRQHandler(void)
+{
+	HAL_DMA_IRQHandler(&hdma_sai2_b);
+}
+
+
+void dsy_audio_passthru(float* in, float* out, size_t size)
+{
+	memcpy(out, in, sizeof(float) * size);
+}
+
+void dsy_audio_silence(float* in, float* out, size_t size)
+{
+	memset(out, 0, sizeof(float) * size);
+}
+
+// TODO Init only the channel being used to save memory
+void dsy_audio_init(uint8_t board, uint8_t intext, uint8_t device)
+{
+	MX_DMA_Init();
+	MX_SAI1_Init();
+	MX_SAI2_Init();
+
+	if(intext == DSY_AUDIO_INTERNAL)
+	{
+		if(board == DSY_SYS_BOARD_DAISY_SEED)
+		{
+			MX_I2C2_Init();
+			codec_wm8731_init(&hi2c2, 1, 48000.0f);
+		}
+		else if(board == DSY_SYS_BOARD_AUDIO_BB)
+		{
+			MX_I2C1_Init();
+			codec_wm8731_init(&hi2c1, 1, 48000.0f);
+		}
+		else
+		{
+			MX_I2C2_Init();
+			codec_pcm3060_init(&hi2c2);
+		}
+	}
+	else
+	{
+		switch(device)
+		{
+			case DSY_AUDIO_DEVICE_PCM3060:
+				MX_I2C1_Init();
+				codec_pcm3060_init(&hi2c1);
+				break;
+			case DSY_AUDIO_DEVICE_WM8731:
+				MX_I2C1_Init();
+				codec_wm8731_init(&hi2c1, 0, 48000.0f);
+				break;
+			default: break;
+		}
+	}
+	// Initialize Internal Audio Handle
+	audio_handle.callback   = dsy_audio_passthru;
+	audio_handle.block_size = BLOCK_SIZE;
+
+	for(size_t i = 0; i < DMA_BUFFER_SIZE; i++)
+	{
+		audio_handle.dma_buffer_rx[i] = 0;
+		audio_handle.dma_buffer_tx[i] = 0;
+	}
+	for(size_t i = 0; i < BLOCK_SIZE; i++)
+	{
+		audio_handle.in[i]  = 0.0f;
+		audio_handle.out[i] = 0.0f;
+	}
+	audio_handle.offset = 0;
+	// Initialize External Audio Handle
+	audio_handle_ext.callback   = dsy_audio_passthru;
+	audio_handle_ext.block_size = BLOCK_SIZE;
+	for(size_t i = 0; i < DMA_BUFFER_SIZE; i++)
+	{
+		audio_handle_ext.dma_buffer_rx[i] = 0;
+		audio_handle_ext.dma_buffer_tx[i] = 0;
+	}
+	for(size_t i = 0; i < BLOCK_SIZE; i++)
+	{
+		audio_handle_ext.in[i]  = 0.0f;
+		audio_handle_ext.out[i] = 0.0f;
+	}
+	audio_handle_ext.offset = 0;
+#ifdef __USBD_AUDIO_IF_H__
+	audio_start(); // start audio callbacks, and then we'll see if it works or not...
+#endif
+}
+
+void dsy_audio_set_callback(uint8_t intext, audio_callback cb)
+{
+	if(intext == DSY_AUDIO_INTERNAL)
+	{
+		audio_handle.callback = cb;
+	}
+	else
+	{
+		audio_handle_ext.callback = cb;
+	}
+}
+
+void dsy_audio_start(uint8_t intext)
+{
+	if(intext == DSY_AUDIO_INTERNAL)
+	{
+		HAL_SAI_Receive_DMA(&hsai_BlockA1,
+							(uint8_t*)audio_handle.dma_buffer_rx,
+							DMA_BUFFER_SIZE);
+		HAL_SAI_Transmit_DMA(&hsai_BlockB1,
+							 (uint8_t*)audio_handle.dma_buffer_tx,
+							 DMA_BUFFER_SIZE);
+	}
+	else
+	{
+		HAL_SAI_Receive_DMA(&hsai_BlockA2,
+							(uint8_t*)audio_handle_ext.dma_buffer_rx,
+							DMA_BUFFER_SIZE);
+		HAL_SAI_Transmit_DMA(&hsai_BlockB2,
+							 (uint8_t*)audio_handle_ext.dma_buffer_tx,
+							 DMA_BUFFER_SIZE);
+	}
+}
+
+void dsy_audio_start_streaming_output(uint8_t* buff, size_t size)
+{
+	//    HAL_SAI_DMAStop(&hsai_BlockA1);
+	//	HAL_SAI_Transmit_DMA(&hsai_BlockA1, buff, DMA_BUFFER_SIZE);
+	uint32_t* vals;
+	vals			= (uint32_t*)buff;
+	uint32_t offset = (audio_handle.offset + 1) * BLOCK_SIZE;
+	for(size_t i = 0; i < size; i++)
+	{
+		if(i + offset < DMA_BUFFER_SIZE)
+		{
+			audio_handle.dma_buffer_tx[i + offset] = vals[i] << 8;
+		}
+	}
+
+	audio_handle.offset += 1;
+	if(audio_handle.offset > 1)
+	{
+		audio_handle.offset = 0;
+	}
+	SCB_InvalidateDCache();
+}
+
+void audio_stop(uint8_t intext)
+{
+	if(intext == DSY_AUDIO_INTERNAL)
+	{
+		HAL_SAI_DMAStop(&hsai_BlockA1);
+		HAL_SAI_DMAStop(&hsai_BlockB1);
+	}
+	else
+	{
+		HAL_SAI_DMAStop(&hsai_BlockA2);
+		HAL_SAI_DMAStop(&hsai_BlockB2);
+	}
+}
+
+static void internal_callback(SAI_HandleTypeDef* hsai, size_t offset)
+{
+	et_audio_t* ah = get_audio_from_sai(hsai);
+
+	const int16_t* ini  = ah->dma_buffer_rx + offset;
+	float*		   inf  = ah->in;
+	const float*   endi = ah->in + ah->block_size;
+
+	while(inf != endi)
+	{
+		*inf++ = s162f(*ini++);
+	}
+
+	ah->callback(ah->in, ah->out, ah->block_size);
+
+	int16_t*	 outi = ah->dma_buffer_tx + offset;
+	const float* outf = ah->out;
+	const float* endo = ah->out + ah->block_size;
+
+	while(outf != endo)
+	{
+		*outi++ = f2s16(*outf++);
+	}
+}
+
+// DMA Callbacks
+void HAL_SAI_RxHalfCpltCallback(SAI_HandleTypeDef* hsai)
+{
+	internal_callback(hsai, 0);
+}
+
+void HAL_SAI_RxCpltCallback(SAI_HandleTypeDef* hsai)
+{
+	internal_callback(hsai, audio_handle.block_size);
+}