--- conflicted
+++ resolved
@@ -1,113 +1,76 @@
-#pragma once
-#ifndef DSY_GPIO_H
-#define DSY_GPIO_H
-#include "daisy_core.h"
-#ifdef __cplusplus
-extern "C"
-{
-#endif
-
-    /** General Purpose IO driver */
-
-    /** @addtogroup other
-	@{
-    */
-
-    /** Sets the mode of the GPIO */
-    typedef enum
-    {
-        DSY_GPIO_MODE_INPUT,     /**< & */
-        DSY_GPIO_MODE_OUTPUT_PP, /**< Push-Pull */
-        DSY_GPIO_MODE_OUTPUT_OD, /**< Open-Drain */
-        DSY_GPIO_MODE_ANALOG,    /**< & */
-        DSY_GPIO_MODE_LAST,      /**< & */
-    } dsy_gpio_mode;
-
-<<<<<<< HEAD
-    /** Configures whether an internal Pull up or Pull down resistor is used */
-    typedef enum
-    {
-        DSY_GPIO_NOPULL,   /**< & */
-        DSY_GPIO_PULLUP,   /**< & */
-        DSY_GPIO_PULLDOWN, /**< & */
-    } dsy_gpio_pull;
-
-    /** Struct for holding the pin, and configuration */
-    typedef struct
-    {
-        dsy_gpio_pin  pin;  /**< & */
-        dsy_gpio_mode mode; /**< & */
-        dsy_gpio_pull pull; /**< & */
-    } dsy_gpio;
-
-    /** Initializes the gpio with the settings configured. 
-    \param *p Pin pointer
-    */
-    void dsy_gpio_init(dsy_gpio *p);
-
-    /** Deinitializes the gpio pin 
-    \param *p Pin pointer
-     */
-    void dsy_gpio_deinit(dsy_gpio *p);
-
-    /** 
-    Reads the state of the gpio pin
-    \param *p Pin pointer 
-    \return 1 if the pin is HIGH, and 0 if the pin is LOW */
-    uint8_t dsy_gpio_read(dsy_gpio *p);
-
-    /** 
-    Writes the state to the gpio pin
-    Pin will be set to 3v3 when state is 1, and 0V when state is 0
-    \param *p Pin pointer
-    \param state State to write
-    */
-    void dsy_gpio_write(dsy_gpio *p, uint8_t state);
-
-    /** Toggles the state of the pin so that it is not at the same state as it was previously.
-    \param *p Pin pointer
-     */
-    void dsy_gpio_toggle(dsy_gpio *p);
-=======
-// ## Functions
-// ### init
-// Initializes the gpio with the settings configured.
-// ~~~~
-void dsy_gpio_init(const dsy_gpio *p);
-// ~~~~
-
-// ### deinit
-// Deinitializes the gpio pin
-// ~~~~
-void dsy_gpio_deinit(const dsy_gpio *p);
-// ~~~~
-
-// ### read
-// Reads the state of the gpio pin
-//
-// returning 1 if the pin is HIGH, and 0 if the pin is LOW
-// ~~~~
-uint8_t dsy_gpio_read(const dsy_gpio *p);
-// ~~~~
-
-// ### write
-// Writes the state to the gpio pin
-//
-// Pin will be set to 3v3 when state is >0, and 0V when state is 0
-// ~~~~
-void dsy_gpio_write(const dsy_gpio *p, uint8_t state);
-// ~~~~
-
-// ### toggle
-// Toggles the state of the pin so that it is not at the same
-//		state as it was previously.
-// ~~~~
-void dsy_gpio_toggle(const dsy_gpio *p);
-// ~~~~
->>>>>>> 374d19a8
-#ifdef __cplusplus
-}
-#endif
-
-#endif
-/** @} */
+#pragma once
+#ifndef DSY_GPIO_H
+#define DSY_GPIO_H
+#include "daisy_core.h"
+#ifdef __cplusplus
+extern "C"
+{
+#endif
+
+    /** General Purpose IO driver */
+
+    /** @addtogroup other
+	@{
+    */
+
+    /** Sets the mode of the GPIO */
+    typedef enum
+    {
+        DSY_GPIO_MODE_INPUT,     /**< & */
+        DSY_GPIO_MODE_OUTPUT_PP, /**< Push-Pull */
+        DSY_GPIO_MODE_OUTPUT_OD, /**< Open-Drain */
+        DSY_GPIO_MODE_ANALOG,    /**< & */
+        DSY_GPIO_MODE_LAST,      /**< & */
+    } dsy_gpio_mode;
+
+    /** Configures whether an internal Pull up or Pull down resistor is used */
+    typedef enum
+    {
+        DSY_GPIO_NOPULL,   /**< & */
+        DSY_GPIO_PULLUP,   /**< & */
+        DSY_GPIO_PULLDOWN, /**< & */
+    } dsy_gpio_pull;
+
+    /** Struct for holding the pin, and configuration */
+    typedef struct
+    {
+        dsy_gpio_pin  pin;  /**< & */
+        dsy_gpio_mode mode; /**< & */
+        dsy_gpio_pull pull; /**< & */
+    } dsy_gpio;
+
+    /** Initializes the gpio with the settings configured. 
+    \param *p Pin pointer
+    */
+    void dsy_gpio_init(const dsy_gpio *p);
+
+    /** Deinitializes the gpio pin 
+    \param *p Pin pointer
+     */
+    void dsy_gpio_deinit(const dsy_gpio *p);
+
+    /** 
+    Reads the state of the gpio pin
+    \param *p Pin pointer 
+    \return 1 if the pin is HIGH, and 0 if the pin is LOW */
+    uint8_t dsy_gpio_read(const dsy_gpio *p);
+
+    /** 
+    Writes the state to the gpio pin
+    Pin will be set to 3v3 when state is 1, and 0V when state is 0
+    \param *p Pin pointer
+    \param state State to write
+    */
+    void dsy_gpio_write(const dsy_gpio *p, uint8_t state);
+
+    /** Toggles the state of the pin so that it is not at the same state as it was previously.
+    \param *p Pin pointer
+     */
+    void dsy_gpio_toggle(const dsy_gpio *p);
+
+#ifdef __cplusplus
+}
+#endif
+
+#endif
+/** @} */