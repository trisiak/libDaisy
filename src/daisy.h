--- conflicted
+++ resolved
@@ -1,75 +1,71 @@
-#ifndef DSY_LIBDAISY_H
-#define DSY_LIBDAISY_H
-
-#include<stdint.h>
-#include "daisy_core.h"
-
-
-#define FBIPMAX 0.999985f	//close to 1.0f-LSB at 16 bit
-#define FBIPMIN (-FBIPMAX)
-#define S162F_SCALE 3.0517578125e-05f
-#define F2S16_SCALE 32767.0f
-#define F2S24_SCALE 8388608.0f
-#define S242F_SCALE 1.192092896e-07f
-#define S24SIGN 0x800000
-
-FORCE_INLINE float s162f(int16_t x)
-{
-	return (float)x * S162F_SCALE;
-}
-
-FORCE_INLINE int16_t f2s16(float x)
-{
-	x = x <= FBIPMIN ? FBIPMIN : x;
-	x = x >= FBIPMAX ? FBIPMAX : x;
-	return (int32_t)(x * F2S16_SCALE);
-}
-
-FORCE_INLINE float s242f(int32_t x)
-{
-	x = (x ^ S24SIGN) - S24SIGN; //sign extend aka ((x<<8)>>8)
-	return (float)x * S242F_SCALE;
-}
-FORCE_INLINE int32_t f2s24(float x) 
-{
-	x = x <= FBIPMIN ? FBIPMIN : x;
-	x = x >= FBIPMAX ? FBIPMAX : x;
-	return (int32_t)(x * F2S24_SCALE);
-}
-
-
-#include "sys_system.h" 
-#include "per_qspi.h"
-#include "per_adc.h"
-#include "per_dac.h"
-#include "per_gpio.h"
-#include "per_i2c.h"
-#include "per_sai.h"
-#include "per_tim.h"
-#include "dev_leddriver.h"
-#include "dev_sdram.h"
-#include "dev_sr_4021.h"
-#include "hid_audio.h"
-#include "util_unique_id.h"
-#ifdef __cplusplus
-#include "per_uart.h"
-#include "hid_midi.h"
-#include "hid_encoder.h"
-#include "hid_switch.h"
-#include "hid_ctrl.h"
-<<<<<<< HEAD
-#include "hid_gatein.h"
-#include "parameter.h"
-=======
-#include "hid_parameter.h"
->>>>>>> 7774420a
-#include "hid_usb.h"
-#include "per_sdmmc.h"
-#include "per_spi.h"
-#include "hid_oled_display.h"
-#include "hid_wavplayer.h"
-#include "hid_led.h"
-#include "hid_rgb_led.h"
-#include "dev_sr_595.h"
-#endif
-#endif
+#ifndef DSY_LIBDAISY_H
+#define DSY_LIBDAISY_H
+
+#include<stdint.h>
+#include "daisy_core.h"
+
+
+#define FBIPMAX 0.999985f	//close to 1.0f-LSB at 16 bit
+#define FBIPMIN (-FBIPMAX)
+#define S162F_SCALE 3.0517578125e-05f
+#define F2S16_SCALE 32767.0f
+#define F2S24_SCALE 8388608.0f
+#define S242F_SCALE 1.192092896e-07f
+#define S24SIGN 0x800000
+
+FORCE_INLINE float s162f(int16_t x)
+{
+	return (float)x * S162F_SCALE;
+}
+
+FORCE_INLINE int16_t f2s16(float x)
+{
+	x = x <= FBIPMIN ? FBIPMIN : x;
+	x = x >= FBIPMAX ? FBIPMAX : x;
+	return (int32_t)(x * F2S16_SCALE);
+}
+
+FORCE_INLINE float s242f(int32_t x)
+{
+	x = (x ^ S24SIGN) - S24SIGN; //sign extend aka ((x<<8)>>8)
+	return (float)x * S242F_SCALE;
+}
+FORCE_INLINE int32_t f2s24(float x) 
+{
+	x = x <= FBIPMIN ? FBIPMIN : x;
+	x = x >= FBIPMAX ? FBIPMAX : x;
+	return (int32_t)(x * F2S24_SCALE);
+}
+
+
+#include "sys_system.h" 
+#include "per_qspi.h"
+#include "per_adc.h"
+#include "per_dac.h"
+#include "per_gpio.h"
+#include "per_i2c.h"
+#include "per_sai.h"
+#include "per_tim.h"
+#include "dev_leddriver.h"
+#include "dev_sdram.h"
+#include "dev_sr_4021.h"
+#include "hid_audio.h"
+#include "util_unique_id.h"
+#ifdef __cplusplus
+#include "per_uart.h"
+#include "hid_midi.h"
+#include "hid_encoder.h"
+#include "hid_switch.h"
+#include "hid_ctrl.h"
+#include "hid_gatein.h"
+#include "hid_parameter.h"
+#include "hid_usb.h"
+#include "per_sdmmc.h"
+#include "per_spi.h"
+#include "hid_oled_display.h"
+#include "hid_wavplayer.h"
+#include "hid_led.h"
+#include "hid_rgb_led.h"
+#include "dev_sr_595.h"
+#endif
+#endif